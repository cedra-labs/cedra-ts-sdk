--- conflicted
+++ resolved
@@ -4,24 +4,13 @@
   autoInstallPeers: true
   excludeLinksFromLockfile: false
 
-<<<<<<< HEAD
-overrides:
-  '@cedra-labs/ts-sdk': link:../../
-
-=======
->>>>>>> fd28a8f7
 importers:
 
   .:
     dependencies:
       '@cedra-labs/ts-sdk':
-<<<<<<< HEAD
-        specifier: link:../..
-        version: link:../..
-=======
         specifier: file:../../
         version: file:../..(got@11.8.6)
->>>>>>> fd28a8f7
       '@noble/curves':
         specifier: 1.8.1
         version: 1.8.1
