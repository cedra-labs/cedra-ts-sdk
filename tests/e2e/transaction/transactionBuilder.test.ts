// Copyright © Aptos Foundation
// SPDX-License-Identifier: Apache-2.0

import {
  Account,
  Deserializer,
  U64,
  AccountAddress,
  EntryFunctionABI,
  parseTypeTag,
  AccountAuthenticator,
  AccountAuthenticatorEd25519,
  FeePayerRawTransaction,
  MultiAgentRawTransaction,
  RawTransaction,
  TransactionPayloadEntryFunction,
  TransactionPayloadMultiSig,
  TransactionPayloadScript,
  buildTransaction,
  deriveTransactionType,
  generateRawTransaction,
  generateSignedTransaction,
  generateSignedTransactionForSimulation,
  generateTransactionPayload,
  generateTransactionPayloadWithABI,
  SignedTransaction,
  generateUserTransactionHash,
} from "../../../src";
import { FUND_AMOUNT, longTestTimeout } from "../../unit/helper";
import { getAptosClient } from "../helper";
<<<<<<< HEAD
import {
  fetchDevnetTestKeylessAccount,
  fundAccounts,
  multiSignerScriptBytecode,
  publishTransferPackage,
} from "./helper";
=======
import { fundAccounts, multiSignerScriptBytecode, publishTransferPackage, TYPED_SCRIPT_TEST } from "./helper";
>>>>>>> 6a3c1335

const { aptos, config } = getAptosClient();

/* eslint-disable max-len */
describe("transaction builder", () => {
  // TODO: The example function deployed here has all the arguments backwards from normal transfers, we should fix that
  const contractPublisherAccount = Account.generate();
  beforeAll(async () => {
    await fundAccounts(aptos, [contractPublisherAccount]);
    await publishTransferPackage(aptos, contractPublisherAccount);
  }, longTestTimeout);
  describe("generate transaction payload", () => {
    test("it generates a script transaction payload", async () => {
      const payload = await generateTransactionPayload({
        bytecode: multiSignerScriptBytecode,
        functionArguments: [
          new U64(100),
          new U64(200),
          Account.generate().accountAddress,
          Account.generate().accountAddress,
          new U64(50),
        ],
      });
      expect(payload instanceof TransactionPayloadScript).toBeTruthy();
    });
    test("it generates a multi sig transaction payload", async () => {
      const payload = await generateTransactionPayload({
        aptosConfig: config,
        multisigAddress: Account.generate().accountAddress,
        function: `${contractPublisherAccount.accountAddress}::transfer::transfer`,
        functionArguments: [200, "0x1"],
      });
      expect(payload instanceof TransactionPayloadMultiSig).toBeTruthy();
    });
    test("it generates an entry function transaction payload", async () => {
      const payload = await generateTransactionPayload({
        aptosConfig: config,
        function: `${contractPublisherAccount.accountAddress}::transfer::transfer`,
        functionArguments: [200, "0x1"],
      });
      expect(payload instanceof TransactionPayloadEntryFunction).toBeTruthy();
    });
    test("it generates an entry function transaction payload with encoded inputs", async () => {
      const payload = await generateTransactionPayload({
        aptosConfig: config,
        function: `${contractPublisherAccount.accountAddress}::transfer::transfer`,
        functionArguments: [100, AccountAddress.ONE],
      });
      expect(payload instanceof TransactionPayloadEntryFunction).toBeTruthy();
    });
    test("it generates an entry function transaction payload with mixed arguments", async () => {
      const payload = await generateTransactionPayload({
        aptosConfig: config,
        function: `${contractPublisherAccount.accountAddress}::transfer::transfer`,
        functionArguments: ["0x2", AccountAddress.ONE],
      });
      expect(payload instanceof TransactionPayloadEntryFunction).toBeTruthy();
      const payload2 = await generateTransactionPayload({
        aptosConfig: config,
        function: `${contractPublisherAccount.accountAddress}::transfer::transfer`,
        functionArguments: [10, "0x1"],
      });
      expect(payload2 instanceof TransactionPayloadEntryFunction).toBeTruthy();
    });
  });
  describe("generate transaction payload with preset ABI", () => {
    const functionAbi: EntryFunctionABI = {
      typeParameters: [],
      parameters: [parseTypeTag("address"), parseTypeTag("0x1::object::Object<T0>", { allowGenerics: true })],
    };

    test("it generates a multi sig transaction payload", async () => {
      const payload = generateTransactionPayloadWithABI({
        multisigAddress: Account.generate().accountAddress,
        function: `${contractPublisherAccount.accountAddress}::transfer::transfer`,
        functionArguments: ["0x1", "0x1"],
        abi: functionAbi,
      });
      expect(payload instanceof TransactionPayloadMultiSig).toBeTruthy();
    });
    test("it generates an entry function transaction payload", async () => {
      const payload = generateTransactionPayloadWithABI({
        function: `${contractPublisherAccount.accountAddress}::transfer::transfer`,
        functionArguments: ["0x1", "0x1"],
        abi: functionAbi,
      });
      expect(payload instanceof TransactionPayloadEntryFunction).toBeTruthy();
    });
    test("it generates an entry function transaction payload with mixed arguments", async () => {
      const payload = generateTransactionPayloadWithABI({
        function: `${contractPublisherAccount.accountAddress}::transfer::transfer`,
        functionArguments: [AccountAddress.ONE, "0x1"],
        abi: functionAbi,
      });
      expect(payload instanceof TransactionPayloadEntryFunction).toBeTruthy();
      const payload2 = generateTransactionPayloadWithABI({
        function: `${contractPublisherAccount.accountAddress}::transfer::transfer`,
        functionArguments: ["0x1", AccountAddress.ONE],
        abi: functionAbi,
      });
      expect(payload2 instanceof TransactionPayloadEntryFunction).toBeTruthy();
    });
  });
  describe("generate raw transaction", () => {
    test("it generates a raw transaction with script payload", async () => {
      const alice = Account.generate();
      await aptos.fundAccount({ accountAddress: alice.accountAddress, amount: FUND_AMOUNT });
      const payload = await generateTransactionPayload({
        bytecode: multiSignerScriptBytecode,
        functionArguments: [
          new U64(100),
          new U64(200),
          Account.generate().accountAddress,
          Account.generate().accountAddress,
          new U64(50),
        ],
      });
      const rawTxn = await generateRawTransaction({
        aptosConfig: config,
        sender: alice.accountAddress,
        payload,
      });
      expect(rawTxn instanceof RawTransaction).toBeTruthy();
      expect(rawTxn.payload instanceof TransactionPayloadScript).toBeTruthy();
    });

    test("it generates a raw transaction with script payload and string type arguments", async () => {
      const alice = Account.generate();
      await aptos.fundAccount({ accountAddress: alice.accountAddress, amount: FUND_AMOUNT });
      const payload = await generateTransactionPayload({
        bytecode: TYPED_SCRIPT_TEST,
        typeArguments: ["0x1::aptos_coin::AptosCoin"],
        functionArguments: [Account.generate().accountAddress, new U64(50)],
      });
      const rawTxn = await generateRawTransaction({
        aptosConfig: config,
        sender: alice.accountAddress,
        payload,
      });
      expect(rawTxn instanceof RawTransaction).toBeTruthy();
      expect(rawTxn.payload instanceof TransactionPayloadScript).toBeTruthy();
    });

    test("it generates a raw transaction with script payload and typed type arguments", async () => {
      const alice = Account.generate();
      await aptos.fundAccount({ accountAddress: alice.accountAddress, amount: FUND_AMOUNT });
      const payload = await generateTransactionPayload({
        bytecode: TYPED_SCRIPT_TEST,
        typeArguments: [parseTypeTag("0x1::aptos_coin::AptosCoin")],
        functionArguments: [Account.generate().accountAddress, new U64(50)],
      });
      const rawTxn = await generateRawTransaction({
        aptosConfig: config,
        sender: alice.accountAddress,
        payload,
      });
      expect(rawTxn instanceof RawTransaction).toBeTruthy();
      expect(rawTxn.payload instanceof TransactionPayloadScript).toBeTruthy();
    });

    test("it generates a raw transaction with a multi sig payload", async () => {
      const alice = Account.generate();
      await aptos.fundAccount({ accountAddress: alice.accountAddress, amount: FUND_AMOUNT });
      const bob = Account.generate();
      const payload = await generateTransactionPayload({
        aptosConfig: config,
        multisigAddress: bob.accountAddress,
        function: `${contractPublisherAccount.accountAddress}::transfer::transfer`,
        functionArguments: [1, bob.accountAddress],
      });
      const rawTxn = await generateRawTransaction({
        aptosConfig: config,
        sender: alice.accountAddress,
        payload,
      });
      expect(rawTxn instanceof RawTransaction).toBeTruthy();
      expect(rawTxn.payload instanceof TransactionPayloadMultiSig).toBeTruthy();
    });

    test("it generates a raw transaction with an entry function payload", async () => {
      const alice = Account.generate();
      await aptos.fundAccount({ accountAddress: alice.accountAddress, amount: FUND_AMOUNT });
      const bob = Account.generate();
      const payload = await generateTransactionPayload({
        aptosConfig: config,
        function: `${contractPublisherAccount.accountAddress}::transfer::transfer`,
        functionArguments: [1, bob.accountAddress],
      });
      const rawTxn = await generateRawTransaction({
        aptosConfig: config,
        sender: alice.accountAddress,
        payload,
      });
      expect(rawTxn instanceof RawTransaction).toBeTruthy();
      expect(rawTxn.payload instanceof TransactionPayloadEntryFunction).toBeTruthy();
    });

    test("it uses the correct max gas amount value", async () => {
      const alice = Account.generate();
      await aptos.fundAccount({ accountAddress: alice.accountAddress, amount: FUND_AMOUNT });
      const bob = Account.generate();
      const payload = await generateTransactionPayload({
        aptosConfig: config,
        function: `${contractPublisherAccount.accountAddress}::transfer::transfer`,
        functionArguments: [1, bob.accountAddress],
      });
      const rawTxnWithCustomMaxGasAmount = await generateRawTransaction({
        aptosConfig: config,
        sender: alice.accountAddress,
        payload,
        options: { maxGasAmount: 20 },
      });
      expect(rawTxnWithCustomMaxGasAmount.max_gas_amount).toBe(20n);

      const rawTxnWithDefaultMaxGasAmount = await generateRawTransaction({
        aptosConfig: config,
        sender: alice.accountAddress,
        payload,
      });
      expect(rawTxnWithDefaultMaxGasAmount.max_gas_amount).toBe(200000n);
    });

    test("it generates a raw transaction with account not on chain and account sequence number set to 0", async () => {
      const alice = Account.generate();
      const bob = Account.generate();
      const payload = await generateTransactionPayload({
        aptosConfig: config,
        function: `${contractPublisherAccount.accountAddress}::transfer::transfer`,
        functionArguments: [1, bob.accountAddress],
      });
      const rawTransaction = await generateRawTransaction({
        aptosConfig: config,
        sender: alice.accountAddress,
        payload,
        options: { accountSequenceNumber: 0 },
      });
      expect(rawTransaction.sequence_number).toBe(0n);
      expect(() =>
        generateRawTransaction({
          aptosConfig: config,
          sender: alice.accountAddress,
          payload,
        }),
      ).rejects.toThrow();
    });
  });
  describe("generate transaction", () => {
    test("it returns a serialized raw transaction", async () => {
      const alice = Account.generate();
      await aptos.fundAccount({
        accountAddress: alice.accountAddress,
        amount: FUND_AMOUNT,
        options: { waitForIndexer: true },
      });
      const payload = await generateTransactionPayload({
        bytecode: multiSignerScriptBytecode,
        functionArguments: [
          new U64(100),
          new U64(200),
          Account.generate().accountAddress,
          Account.generate().accountAddress,
          new U64(50),
        ],
      });
      const transaction = await buildTransaction({
        aptosConfig: config,
        sender: alice.accountAddress,
        payload,
      });
      expect(transaction.rawTransaction instanceof RawTransaction).toBeTruthy();
    });

    test("it returns a serialized raw transaction and secondary signers addresses", async () => {
      const alice = Account.generate();
      await aptos.fundAccount({ accountAddress: alice.accountAddress, amount: FUND_AMOUNT });
      const bob = Account.generate();
      const payload = await generateTransactionPayload({
        aptosConfig: config,
        function: `${contractPublisherAccount.accountAddress}::transfer::transfer`,
        functionArguments: [1, bob.accountAddress],
      });
      const secondarySignerAddress = Account.generate();
      const transaction = await buildTransaction({
        aptosConfig: config,
        sender: alice.accountAddress,
        payload,
        secondarySignerAddresses: [secondarySignerAddress.accountAddress],
      });
      expect(transaction.rawTransaction instanceof RawTransaction).toBeTruthy();
      expect(transaction.secondarySignerAddresses).not.toBeUndefined();
      expect(transaction.secondarySignerAddresses?.length).toBe(1);
      expect(transaction.secondarySignerAddresses![0].data).toStrictEqual(
        secondarySignerAddress.accountAddress.toUint8Array(),
      );
    });

    test("it returns a serialized raw transaction and a fee payer address", async () => {
      const alice = Account.generate();
      await aptos.fundAccount({ accountAddress: alice.accountAddress, amount: FUND_AMOUNT });
      const bob = Account.generate();
      const payload = await generateTransactionPayload({
        aptosConfig: config,
        function: `${contractPublisherAccount.accountAddress}::transfer::transfer`,
        functionArguments: [1, bob.accountAddress],
      });
      const feePayer = Account.generate();
      const transaction = await buildTransaction({
        aptosConfig: config,
        sender: alice.accountAddress,
        payload,
        feePayerAddress: feePayer.accountAddress,
      });
      expect(transaction.rawTransaction instanceof RawTransaction).toBeTruthy();
      expect(transaction.secondarySignerAddresses).toBe(undefined);
      expect(transaction.feePayerAddress).not.toBeUndefined();
      expect(transaction.feePayerAddress?.data).toStrictEqual(feePayer.accountAddress.toUint8Array());
    });

    test(
      "it returns a serialized raw transaction, secondary signers addresses and a fee payer address",
      async () => {
        const alice = Account.generate();
        await aptos.fundAccount({ accountAddress: alice.accountAddress, amount: FUND_AMOUNT });
        const bob = Account.generate();
        const payload = await generateTransactionPayload({
          aptosConfig: config,
          function: `${contractPublisherAccount.accountAddress}::transfer::transfer`,
          functionArguments: [1, bob.accountAddress],
        });
        const feePayer = Account.generate();
        const secondarySignerAddress = Account.generate();
        const transaction = await buildTransaction({
          aptosConfig: config,
          sender: alice.accountAddress,
          payload,
          secondarySignerAddresses: [secondarySignerAddress.accountAddress],
          feePayerAddress: feePayer.accountAddress,
        });
        expect(transaction.rawTransaction instanceof RawTransaction).toBeTruthy();
        expect(transaction.secondarySignerAddresses).not.toBeUndefined();
        expect(transaction.secondarySignerAddresses?.length).toBe(1);
        expect(transaction.secondarySignerAddresses![0].data).toStrictEqual(
          secondarySignerAddress.accountAddress.toUint8Array(),
        );
        expect(transaction.feePayerAddress).not.toBeUndefined();
        expect(transaction.feePayerAddress?.data).toStrictEqual(feePayer.accountAddress.toUint8Array());
      },
      longTestTimeout,
    );
  });
  describe("generateSignedTransactionForSimulation", () => {
    test("it generates a signed raw transaction for simulation", async () => {
      const alice = Account.generate();
      await aptos.fundAccount({ accountAddress: alice.accountAddress, amount: FUND_AMOUNT });
      const payload = await generateTransactionPayload({
        bytecode: multiSignerScriptBytecode,
        functionArguments: [
          new U64(100),
          new U64(200),
          Account.generate().accountAddress,
          Account.generate().accountAddress,
          new U64(50),
        ],
      });
      const transaction = await buildTransaction({
        aptosConfig: config,
        sender: alice.accountAddress,
        payload,
      });

      const bcsTransaction = await generateSignedTransactionForSimulation({
        transaction,
        signerPublicKey: alice.publicKey,
      });
      expect(bcsTransaction instanceof Uint8Array).toBeTruthy();
      const deserializer = new Deserializer(bcsTransaction);
      const signedTransaction = SignedTransaction.deserialize(deserializer);
      expect(signedTransaction instanceof SignedTransaction).toBeTruthy();
    });

    test("it generates a keyless signed raw transaction for simulation", async () => {
      const alice = fetchDevnetTestKeylessAccount(0);
      await aptos.fundAccount({ accountAddress: alice.accountAddress, amount: FUND_AMOUNT });
      const payload = await generateTransactionPayload({
        bytecode: multiSignerScriptBytecode,
        functionArguments: [
          new U64(100),
          new U64(200),
          Account.generate().accountAddress,
          Account.generate().accountAddress,
          new U64(50),
        ],
      });
      const transaction = await buildTransaction({
        aptosConfig: config,
        sender: alice.accountAddress,
        payload,
      });

      const bcsTransaction = await generateSignedTransactionForSimulation({
        transaction,
        signerPublicKey: alice.publicKey,
      });
      expect(bcsTransaction instanceof Uint8Array).toBeTruthy();
      const deserializer = new Deserializer(bcsTransaction);
      const signedTransaction = SignedTransaction.deserialize(deserializer);
      expect(signedTransaction instanceof SignedTransaction).toBeTruthy();
    });
  });
  describe("sign", () => {
    test("it signs a raw transaction", async () => {
      const alice = Account.generate();
      await aptos.fundAccount({ accountAddress: alice.accountAddress, amount: FUND_AMOUNT });
      const payload = await generateTransactionPayload({
        bytecode: multiSignerScriptBytecode,
        functionArguments: [
          new U64(100),
          new U64(200),
          Account.generate().accountAddress,
          Account.generate().accountAddress,
          new U64(50),
        ],
      });
      const transaction = await buildTransaction({
        aptosConfig: config,
        sender: alice.accountAddress,
        payload,
      });
      const senderAuthenticator = alice.signTransactionWithAuthenticator(transaction);
      expect(senderAuthenticator instanceof AccountAuthenticator).toBeTruthy();
      const deserializer = new Deserializer(senderAuthenticator.bcsToBytes());
      const authenticator = AccountAuthenticator.deserialize(deserializer);
      expect(authenticator instanceof AccountAuthenticatorEd25519).toBeTruthy();
    });

    test("it signs a fee payer transaction", async () => {
      const alice = Account.generate();
      await aptos.fundAccount({ accountAddress: alice.accountAddress, amount: FUND_AMOUNT });
      const bob = Account.generate();
      const payload = await generateTransactionPayload({
        aptosConfig: config,
        multisigAddress: bob.accountAddress,
        function: `${contractPublisherAccount.accountAddress}::transfer::transfer`,
        functionArguments: [1, bob.accountAddress],
      });
      const transaction = await buildTransaction({
        aptosConfig: config,
        sender: alice.accountAddress,
        payload,
        feePayerAddress: Account.generate().accountAddress,
      });
      const senderAuthenticator = alice.signTransactionWithAuthenticator(transaction);
      expect(senderAuthenticator instanceof AccountAuthenticator).toBeTruthy();
      const deserializer = new Deserializer(senderAuthenticator.bcsToBytes());
      const authenticator = AccountAuthenticator.deserialize(deserializer);
      expect(authenticator instanceof AccountAuthenticatorEd25519).toBeTruthy();
    });

    test("it signs a multi agent transaction", async () => {
      const alice = Account.generate();
      await aptos.fundAccount({ accountAddress: alice.accountAddress, amount: FUND_AMOUNT });
      const bob = Account.generate();
      const payload = await generateTransactionPayload({
        bytecode: multiSignerScriptBytecode,
        functionArguments: [
          new U64(100),
          new U64(200),
          Account.generate().accountAddress,
          Account.generate().accountAddress,
          new U64(50),
        ],
      });
      const transaction = await buildTransaction({
        aptosConfig: config,
        sender: alice.accountAddress,
        payload,
        secondarySignerAddresses: [bob.accountAddress],
      });
      const senderAuthenticator = alice.signTransactionWithAuthenticator(transaction);
      expect(senderAuthenticator instanceof AccountAuthenticator).toBeTruthy();
      const deserializer = new Deserializer(senderAuthenticator.bcsToBytes());
      const authenticator = AccountAuthenticator.deserialize(deserializer);
      expect(authenticator instanceof AccountAuthenticatorEd25519).toBeTruthy();
    });
  });
  describe("generateSignedTransaction", () => {
    test("it generates a single signer signed transaction", async () => {
      const alice = Account.generate();
      await aptos.fundAccount({ accountAddress: alice.accountAddress, amount: FUND_AMOUNT });
      const payload = await generateTransactionPayload({
        bytecode: multiSignerScriptBytecode,
        functionArguments: [
          new U64(100),
          new U64(200),
          Account.generate().accountAddress,
          Account.generate().accountAddress,
          new U64(50),
        ],
      });
      const transaction = await buildTransaction({
        aptosConfig: config,
        sender: alice.accountAddress,
        payload,
      });
      const senderAuthenticator = alice.signTransactionWithAuthenticator(transaction);
      const bcsTransaction = await generateSignedTransaction({
        transaction,
        senderAuthenticator,
      });
      expect(bcsTransaction instanceof Uint8Array).toBeTruthy();
      const deserializer = new Deserializer(bcsTransaction);
      const signedTransaction = SignedTransaction.deserialize(deserializer);
      expect(signedTransaction instanceof SignedTransaction).toBeTruthy();
    });

    test("it generates a multi agent signed transaction", async () => {
      const alice = Account.generate();
      await aptos.fundAccount({ accountAddress: alice.accountAddress, amount: FUND_AMOUNT });
      const bob = await Account.generate();
      const payload = await generateTransactionPayload({
        aptosConfig: config,
        function: `${contractPublisherAccount.accountAddress}::transfer::transfer`,
        functionArguments: [1, bob.accountAddress],
      });
      const transaction = await buildTransaction({
        aptosConfig: config,
        sender: alice.accountAddress,
        payload,
        secondarySignerAddresses: [bob.accountAddress],
      });
      const authenticator = alice.signTransactionWithAuthenticator(transaction);
      const secondaryAuthenticator = bob.signTransactionWithAuthenticator(transaction);
      const bcsTransaction = await generateSignedTransaction({
        transaction,
        senderAuthenticator: authenticator,
        additionalSignersAuthenticators: [secondaryAuthenticator],
      });
      expect(bcsTransaction instanceof Uint8Array).toBeTruthy();
      const deserializer = new Deserializer(bcsTransaction);
      const signedTransaction = SignedTransaction.deserialize(deserializer);
      expect(signedTransaction instanceof SignedTransaction).toBeTruthy();
    });

    test("it generates a fee payer signed transaction", async () => {
      const alice = Account.generate();
      await aptos.fundAccount({ accountAddress: alice.accountAddress, amount: FUND_AMOUNT });
      const bob = Account.generate();
      const payload = await generateTransactionPayload({
        aptosConfig: config,
        function: `${contractPublisherAccount.accountAddress}::transfer::transfer`,
        functionArguments: [1, bob.accountAddress],
      });
      const transaction = await buildTransaction({
        aptosConfig: config,
        sender: alice.accountAddress,
        payload,
        feePayerAddress: bob.accountAddress,
      });
      const senderAuthenticator = alice.signTransactionWithAuthenticator(transaction);
      const feePayerAuthenticator = bob.signTransactionWithAuthenticator(transaction);
      const bcsTransaction = await generateSignedTransaction({
        transaction,
        senderAuthenticator,
        feePayerAuthenticator,
      });
      expect(bcsTransaction instanceof Uint8Array).toBeTruthy();
      const deserializer = new Deserializer(bcsTransaction);
      const signedTransaction = SignedTransaction.deserialize(deserializer);
      expect(signedTransaction instanceof SignedTransaction).toBeTruthy();
    });
  });

  describe("generateUserTransactionHash", () => {
    test("it generates a single signer signed transaction hash", async () => {
      const alice = Account.generate();
      await aptos.fundAccount({ accountAddress: alice.accountAddress, amount: FUND_AMOUNT });
      const transaction = await aptos.coin.transferCoinTransaction({
        sender: alice.accountAddress,
        recipient: "0x1",
        amount: 1,
      });

      const senderAuthenticator = alice.signTransactionWithAuthenticator(transaction);

      // Generate hash
      const signedTxnInput = {
        transaction,
        senderAuthenticator,
      };
      const transactionHash = generateUserTransactionHash(signedTxnInput);

      // Submit transaction
      const submitted = await aptos.transaction.submit.simple(signedTxnInput);

      expect(submitted.hash).toBe(transactionHash);
    });

    test("it generates a multi agent signed transaction", async () => {
      const alice = Account.generate();
      await aptos.fundAccount({ accountAddress: alice.accountAddress, amount: FUND_AMOUNT });
      const bob = await Account.generate();
      await aptos.fundAccount({ accountAddress: bob.accountAddress, amount: 1 });
      const payload = await generateTransactionPayload({
        aptosConfig: config,
        function: `${contractPublisherAccount.accountAddress}::transfer::transfer`,
        functionArguments: [1, bob.accountAddress],
      });
      const transaction = await buildTransaction({
        aptosConfig: config,
        sender: alice.accountAddress,
        payload,
        secondarySignerAddresses: [bob.accountAddress],
      });
      const senderAuthenticator = alice.signTransactionWithAuthenticator(transaction);
      const secondaryAuthenticator = bob.signTransactionWithAuthenticator(transaction);
      // Generate hash
      const signedTxnInput = {
        transaction,
        senderAuthenticator,
        additionalSignersAuthenticators: [secondaryAuthenticator],
      };
      const transactionHash = generateUserTransactionHash(signedTxnInput);

      // Submit transaction
      const submitted = await aptos.transaction.submit.multiAgent(signedTxnInput);
      expect(submitted.hash).toBe(transactionHash);
    });

    test("it generates a fee payer signed transaction", async () => {
      const alice = Account.generate();
      const bob = Account.generate();
      await aptos.fundAccount({ accountAddress: alice.accountAddress, amount: FUND_AMOUNT });
      const transaction = await aptos.transaction.build.simple({
        sender: bob.accountAddress,
        data: {
          function: "0x1::aptos_account::transfer",
          functionArguments: ["0x1", 1],
        },
        withFeePayer: true,
      });

      // Bob signs without knowing the fee payer
      const senderAuthenticator = bob.signTransactionWithAuthenticator(transaction);
      // Alice signs after putting themselves in as fee payer
      transaction.feePayerAddress = alice.accountAddress;
      const feePayerAuthenticator = alice.signTransactionWithAuthenticator(transaction);

      // Generate hash
      const signedTxnInput = {
        transaction,
        senderAuthenticator,
        feePayerAuthenticator,
      };
      const transactionHash = generateUserTransactionHash(signedTxnInput);

      // Submit transaction
      const submitted = await aptos.transaction.submit.simple(signedTxnInput);

      expect(submitted.hash).toBe(transactionHash);
    });
  });
  describe("deriveTransactionType", () => {
    test("it derives the transaction type as a RawTransaction", async () => {
      const alice = Account.generate();
      await aptos.fundAccount({ accountAddress: alice.accountAddress, amount: FUND_AMOUNT });
      const bob = Account.generate();
      const payload = await generateTransactionPayload({
        aptosConfig: config,
        function: `${contractPublisherAccount.accountAddress}::transfer::transfer`,
        functionArguments: [1, bob.accountAddress],
      });
      const transaction = await buildTransaction({
        aptosConfig: config,
        sender: alice.accountAddress,
        payload,
      });
      const transactionType = deriveTransactionType(transaction);
      expect(transactionType instanceof RawTransaction).toBeTruthy();
    });

    test("it derives the transaction type as a FeePayerRawTransaction", async () => {
      const alice = Account.generate();
      await aptos.fundAccount({ accountAddress: alice.accountAddress, amount: FUND_AMOUNT });
      const bob = Account.generate();
      const payload = await generateTransactionPayload({
        aptosConfig: config,
        function: `${contractPublisherAccount.accountAddress}::transfer::transfer`,
        functionArguments: [1, bob.accountAddress],
      });
      const transaction = await buildTransaction({
        aptosConfig: config,
        sender: alice.accountAddress,
        payload,
        feePayerAddress: Account.generate().accountAddress,
      });

      const transactionType = deriveTransactionType(transaction);
      expect(transactionType instanceof FeePayerRawTransaction).toBeTruthy();
    });

    test("it derives the transaction type as a MultiAgentRawTransaction", async () => {
      const alice = Account.generate();
      await aptos.fundAccount({ accountAddress: alice.accountAddress, amount: FUND_AMOUNT });
      const bob = Account.generate();
      const payload = await generateTransactionPayload({
        aptosConfig: config,
        function: `${contractPublisherAccount.accountAddress}::transfer::transfer`,
        functionArguments: [1, bob.accountAddress],
      });
      const transaction = await buildTransaction({
        aptosConfig: config,
        sender: alice.accountAddress,
        payload,
        secondarySignerAddresses: [Account.generate().accountAddress],
      });
      const transactionType = deriveTransactionType(transaction);
      expect(transactionType instanceof MultiAgentRawTransaction).toBeTruthy();
    });
  });
});<|MERGE_RESOLUTION|>--- conflicted
+++ resolved
@@ -28,16 +28,13 @@
 } from "../../../src";
 import { FUND_AMOUNT, longTestTimeout } from "../../unit/helper";
 import { getAptosClient } from "../helper";
-<<<<<<< HEAD
 import {
   fetchDevnetTestKeylessAccount,
   fundAccounts,
   multiSignerScriptBytecode,
   publishTransferPackage,
+  TYPED_SCRIPT_TEST,
 } from "./helper";
-=======
-import { fundAccounts, multiSignerScriptBytecode, publishTransferPackage, TYPED_SCRIPT_TEST } from "./helper";
->>>>>>> 6a3c1335
 
 const { aptos, config } = getAptosClient();
 
