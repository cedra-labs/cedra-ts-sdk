// Copyright © Aptos Foundation
// SPDX-License-Identifier: Apache-2.0

import {
  Account,
  U64,
  Deserializer,
  SigningSchemeInput,
  MultiKey,
  MultiKeyAccount,
  RawTransaction,
  TransactionPayloadEntryFunction,
  Bool,
  MoveString,
<<<<<<< HEAD
  Ed25519PublicKey,
  AnyPublicKey,
=======
  CallArgument,
  MultiEd25519PublicKey,
  Ed25519PrivateKey,
>>>>>>> 6621bec2
} from "../../../src";
import { MAX_U64_BIG_INT } from "../../../src/bcs/consts";
import { longTestTimeout } from "../../unit/helper";
import { getAptosClient } from "../helper";
import { fundAccounts, multiSignerScriptBytecode, publishTransferPackage, singleSignerScriptBytecode } from "./helper";
import { AccountAuthenticatorNoAccountAuthenticator } from "../../../src/transactions";
import { MultiEd25519Account } from "../../../src/account/MultiEd25519Account";

const { aptos } = getAptosClient();

describe("transaction submission", () => {
  const contractPublisherAccount = Account.generate();
  const singleSignerED25519SenderAccount = Account.generate({ scheme: SigningSchemeInput.Ed25519, legacy: false });
  const legacyED25519SenderAccount = Account.generate();
  const receiverAccounts = [Account.generate(), Account.generate()];
  const singleSignerSecp256k1Account = Account.generate({ scheme: SigningSchemeInput.Secp256k1Ecdsa });
  const secondarySignerAccount = Account.generate();
  const feePayerAccount = Account.generate();
  beforeAll(async () => {
    await fundAccounts(aptos, [
      contractPublisherAccount,
      singleSignerED25519SenderAccount,
      singleSignerSecp256k1Account,
      legacyED25519SenderAccount,
      ...receiverAccounts,
      secondarySignerAccount,
      feePayerAccount,
    ]);
    await publishTransferPackage(aptos, contractPublisherAccount);
  }, longTestTimeout);
  describe("Single Sender ED25519", () => {
    describe("single signer", () => {
      test("with script payload", async () => {
        const transaction = await aptos.transaction.build.simple({
          sender: singleSignerED25519SenderAccount.accountAddress,
          data: {
            bytecode: singleSignerScriptBytecode,
            functionArguments: [new U64(1), receiverAccounts[0].accountAddress],
          },
        });
        const response = await aptos.signAndSubmitTransaction({
          signer: singleSignerED25519SenderAccount,
          transaction,
        });

        await aptos.waitForTransaction({
          transactionHash: response.hash,
        });

        expect(response.signature?.type).toBe("single_sender");
      });
      test("simple batch payload", async () => {
        const transaction = await aptos.transaction.build.scriptComposer({
          sender: singleSignerED25519SenderAccount.accountAddress,
          builder: async (builder) => {
            await builder.addBatchedCalls({
              function: `${contractPublisherAccount.accountAddress}::transfer::transfer`,
              functionArguments: [CallArgument.newSigner(0), 1, receiverAccounts[0].accountAddress],
            });
            return builder;
          },
        });

        const response = await aptos.signAndSubmitTransaction({
          signer: singleSignerED25519SenderAccount,
          transaction,
        });

        await aptos.waitForTransaction({
          transactionHash: response.hash,
        });

        expect(response.signature?.type).toBe("single_sender");
      });
      test("with batch withdraw payload", async () => {
        const transaction = await aptos.transaction.build.scriptComposer({
          sender: singleSignerED25519SenderAccount.accountAddress,
          builder: async (builder) => {
            const coin = await builder.addBatchedCalls({
              function: "0x1::coin::withdraw",
              functionArguments: [CallArgument.newSigner(0), 1],
              typeArguments: ["0x1::aptos_coin::AptosCoin"],
            });

            const fungibleAsset = await builder.addBatchedCalls({
              function: "0x1::coin::coin_to_fungible_asset",
              functionArguments: [coin[0]],
              typeArguments: ["0x1::aptos_coin::AptosCoin"],
            });

            await builder.addBatchedCalls({
              function: "0x1::primary_fungible_store::deposit",
              functionArguments: [singleSignerED25519SenderAccount.accountAddress, fungibleAsset[0]],
            });
            return builder;
          },
        });
        const response = await aptos.signAndSubmitTransaction({
          signer: singleSignerED25519SenderAccount,
          transaction,
        });

        await aptos.waitForTransaction({
          transactionHash: response.hash,
        });

        expect(response.signature?.type).toBe("single_sender");
      });
      test("with entry function payload", async () => {
        const transaction = await aptos.transaction.build.simple({
          sender: singleSignerED25519SenderAccount.accountAddress,
          data: {
            function: `${contractPublisherAccount.accountAddress}::transfer::transfer`,
            functionArguments: [1, receiverAccounts[0].accountAddress],
          },
        });
        const response = await aptos.signAndSubmitTransaction({
          signer: singleSignerED25519SenderAccount,
          transaction,
        });
        await aptos.waitForTransaction({
          transactionHash: response.hash,
        });
        expect(response.signature?.type).toBe("single_sender");
      });
    });
    describe("multi agent", () => {
      test("with script payload", async () => {
        const transaction = await aptos.transaction.build.multiAgent({
          sender: singleSignerED25519SenderAccount.accountAddress,
          secondarySignerAddresses: [secondarySignerAccount.accountAddress],
          data: {
            bytecode: multiSignerScriptBytecode,
            functionArguments: [
              new U64(BigInt(100)),
              new U64(BigInt(200)),
              receiverAccounts[0].accountAddress,
              receiverAccounts[1].accountAddress,
              new U64(BigInt(50)),
            ],
          },
        });

        const senderAuthenticator = aptos.transaction.sign({ signer: singleSignerED25519SenderAccount, transaction });
        const secondarySignerAuthenticator = aptos.transaction.sign({ signer: secondarySignerAccount, transaction });

        const response = await aptos.transaction.submit.multiAgent({
          transaction,
          senderAuthenticator,
          additionalSignersAuthenticators: [secondarySignerAuthenticator],
        });

        await aptos.waitForTransaction({
          transactionHash: response.hash,
        });
        expect(response.signature?.type).toBe("multi_agent_signature");
      });

      test(
        "with entry function payload",
        async () => {
          const transaction = await aptos.transaction.build.multiAgent({
            sender: singleSignerED25519SenderAccount.accountAddress,
            secondarySignerAddresses: [secondarySignerAccount.accountAddress],
            data: {
              function: `${contractPublisherAccount.accountAddress}::transfer::two_by_two`,
              functionArguments: [100, 200, receiverAccounts[0].accountAddress, receiverAccounts[1].accountAddress, 50],
            },
          });

          const senderAuthenticator = aptos.transaction.sign({ signer: singleSignerED25519SenderAccount, transaction });
          const secondarySignerAuthenticator = aptos.transaction.sign({ signer: secondarySignerAccount, transaction });

          const response = await aptos.transaction.submit.multiAgent({
            transaction,
            senderAuthenticator,
            additionalSignersAuthenticators: [secondarySignerAuthenticator],
          });

          await aptos.waitForTransaction({
            transactionHash: response.hash,
          });
          expect(response.signature?.type).toBe("multi_agent_signature");
        },
        longTestTimeout,
      );
    });
    describe("fee payer", () => {
      test("with script payload", async () => {
        const transaction = await aptos.transaction.build.simple({
          sender: singleSignerED25519SenderAccount.accountAddress,
          data: {
            bytecode: singleSignerScriptBytecode,
            functionArguments: [new U64(1), receiverAccounts[0].accountAddress],
          },
          withFeePayer: true,
        });

        const senderAuthenticator = aptos.transaction.sign({ signer: singleSignerED25519SenderAccount, transaction });
        const feePayerSignerAuthenticator = aptos.transaction.signAsFeePayer({
          signer: feePayerAccount,
          transaction,
        });

        const response = await aptos.transaction.submit.simple({
          transaction,
          senderAuthenticator,
          feePayerAuthenticator: feePayerSignerAuthenticator,
        });

        await aptos.waitForTransaction({
          transactionHash: response.hash,
        });
        expect(response.signature?.type).toBe("fee_payer_signature");
      });
      test("with batch payload", async () => {
        const transaction = await aptos.transaction.build.scriptComposer({
          sender: singleSignerED25519SenderAccount.accountAddress,
          builder: async (builder) => {
            const coin = await builder.addBatchedCalls({
              function: "0x1::coin::withdraw",
              functionArguments: [CallArgument.newSigner(0), 1],
              typeArguments: ["0x1::aptos_coin::AptosCoin"],
            });

            const fungibleAsset = await builder.addBatchedCalls({
              function: "0x1::coin::coin_to_fungible_asset",
              functionArguments: [coin[0]],
              typeArguments: ["0x1::aptos_coin::AptosCoin"],
            });

            await builder.addBatchedCalls({
              function: "0x1::primary_fungible_store::deposit",
              functionArguments: [singleSignerED25519SenderAccount.accountAddress, fungibleAsset[0]],
            });
            return builder;
          },
          withFeePayer: true,
        });

        const senderAuthenticator = aptos.transaction.sign({ signer: singleSignerED25519SenderAccount, transaction });
        const feePayerSignerAuthenticator = aptos.transaction.signAsFeePayer({
          signer: feePayerAccount,
          transaction,
        });

        const response = await aptos.transaction.submit.simple({
          transaction,
          senderAuthenticator,
          feePayerAuthenticator: feePayerSignerAuthenticator,
        });

        await aptos.waitForTransaction({
          transactionHash: response.hash,
        });
        expect(response.signature?.type).toBe("fee_payer_signature");
      });
      test("with entry function payload", async () => {
        const transaction = await aptos.transaction.build.simple({
          sender: singleSignerED25519SenderAccount.accountAddress,
          data: {
            function: `${contractPublisherAccount.accountAddress}::transfer::transfer`,
            functionArguments: [1, receiverAccounts[0].accountAddress],
          },
          withFeePayer: true,
        });
        const senderAuthenticator = aptos.transaction.sign({ signer: singleSignerED25519SenderAccount, transaction });
        const feePayerSignerAuthenticator = aptos.transaction.signAsFeePayer({
          signer: feePayerAccount,
          transaction,
        });

        const response = await aptos.transaction.submit.simple({
          transaction,
          senderAuthenticator,
          feePayerAuthenticator: feePayerSignerAuthenticator,
        });

        await aptos.waitForTransaction({
          transactionHash: response.hash,
        });
        expect(response.signature?.type).toBe("fee_payer_signature");
      });
      test("with multi agent transaction", async () => {
        const transaction = await aptos.transaction.build.multiAgent({
          sender: singleSignerED25519SenderAccount.accountAddress,
          secondarySignerAddresses: [secondarySignerAccount.accountAddress],
          data: {
            function: `${contractPublisherAccount.accountAddress}::transfer::two_by_two`,
            functionArguments: [100, 200, receiverAccounts[0].accountAddress, receiverAccounts[1].accountAddress, 50],
          },
          withFeePayer: true,
        });

        const senderAuthenticator = aptos.transaction.sign({ signer: singleSignerED25519SenderAccount, transaction });
        const secondarySignerAuthenticator = aptos.transaction.sign({ signer: secondarySignerAccount, transaction });
        const feePayerSignerAuthenticator = aptos.transaction.signAsFeePayer({
          signer: feePayerAccount,
          transaction,
        });

        const response = await aptos.transaction.submit.multiAgent({
          transaction,
          senderAuthenticator,
          additionalSignersAuthenticators: [secondarySignerAuthenticator],
          feePayerAuthenticator: feePayerSignerAuthenticator,
        });

        await aptos.waitForTransaction({
          transactionHash: response.hash,
        });
        expect(response.signature?.type).toBe("fee_payer_signature");
      });
    });
  });
  describe("Single Sender Secp256k1", () => {
    describe("single signer", () => {
      test("with script payload", async () => {
        const transaction = await aptos.transaction.build.simple({
          sender: singleSignerSecp256k1Account.accountAddress,
          data: {
            bytecode: singleSignerScriptBytecode,
            functionArguments: [new U64(1), receiverAccounts[0].accountAddress],
          },
        });
        const response = await aptos.signAndSubmitTransaction({
          signer: singleSignerSecp256k1Account,
          transaction,
        });
        await aptos.waitForTransaction({
          transactionHash: response.hash,
        });
        expect(response.signature?.type).toBe("single_sender");
      });
      test("with entry function payload", async () => {
        const transaction = await aptos.transaction.build.simple({
          sender: singleSignerSecp256k1Account.accountAddress,
          data: {
            function: `${contractPublisherAccount.accountAddress}::transfer::transfer`,
            functionArguments: [1, receiverAccounts[0].accountAddress],
          },
        });
        const response = await aptos.signAndSubmitTransaction({
          signer: singleSignerSecp256k1Account,
          transaction,
        });
        await aptos.waitForTransaction({
          transactionHash: response.hash,
        });
        expect(response.signature?.type).toBe("single_sender");
      });
    });
    describe("multi agent", () => {
      test("with script payload", async () => {
        const transaction = await aptos.transaction.build.multiAgent({
          sender: singleSignerSecp256k1Account.accountAddress,
          secondarySignerAddresses: [secondarySignerAccount.accountAddress],
          data: {
            bytecode: multiSignerScriptBytecode,
            functionArguments: [
              new U64(BigInt(100)),
              new U64(BigInt(200)),
              receiverAccounts[0].accountAddress,
              receiverAccounts[1].accountAddress,
              new U64(BigInt(50)),
            ],
          },
        });

        const senderAuthenticator = aptos.transaction.sign({ signer: singleSignerSecp256k1Account, transaction });
        const secondarySignerAuthenticator = aptos.transaction.sign({ signer: secondarySignerAccount, transaction });

        const response = await aptos.transaction.submit.multiAgent({
          transaction,
          senderAuthenticator,
          additionalSignersAuthenticators: [secondarySignerAuthenticator],
        });

        await aptos.waitForTransaction({
          transactionHash: response.hash,
        });
        expect(response.signature?.type).toBe("multi_agent_signature");
      });

      test(
        "with entry function payload",
        async () => {
          const transaction = await aptos.transaction.build.multiAgent({
            sender: singleSignerSecp256k1Account.accountAddress,
            secondarySignerAddresses: [secondarySignerAccount.accountAddress],
            data: {
              function: `${contractPublisherAccount.accountAddress}::transfer::two_by_two`,
              functionArguments: [100, 200, receiverAccounts[0].accountAddress, receiverAccounts[1].accountAddress, 50],
            },
          });

          const senderAuthenticator = aptos.transaction.sign({ signer: singleSignerSecp256k1Account, transaction });
          const secondarySignerAuthenticator = aptos.transaction.sign({ signer: secondarySignerAccount, transaction });

          const response = await aptos.transaction.submit.multiAgent({
            transaction,
            senderAuthenticator,
            additionalSignersAuthenticators: [secondarySignerAuthenticator],
          });

          await aptos.waitForTransaction({
            transactionHash: response.hash,
          });
          expect(response.signature?.type).toBe("multi_agent_signature");
        },
        longTestTimeout,
      );
    });
    describe("fee payer", () => {
      test("with script payload", async () => {
        const transaction = await aptos.transaction.build.simple({
          sender: singleSignerSecp256k1Account.accountAddress,
          data: {
            bytecode: singleSignerScriptBytecode,
            functionArguments: [new U64(1), receiverAccounts[0].accountAddress],
          },
          withFeePayer: true,
        });

        const senderAuthenticator = aptos.transaction.sign({ signer: singleSignerSecp256k1Account, transaction });
        const feePayerSignerAuthenticator = aptos.transaction.signAsFeePayer({
          signer: feePayerAccount,
          transaction,
        });

        const response = await aptos.transaction.submit.simple({
          transaction,
          senderAuthenticator,
          feePayerAuthenticator: feePayerSignerAuthenticator,
        });

        await aptos.waitForTransaction({
          transactionHash: response.hash,
        });
        expect(response.signature?.type).toBe("fee_payer_signature");
      });
      test("with entry function payload", async () => {
        const transaction = await aptos.transaction.build.simple({
          sender: singleSignerSecp256k1Account.accountAddress,
          data: {
            function: `${contractPublisherAccount.accountAddress}::transfer::transfer`,
            functionArguments: [1, receiverAccounts[0].accountAddress],
          },
          withFeePayer: true,
        });
        const senderAuthenticator = aptos.transaction.sign({ signer: singleSignerSecp256k1Account, transaction });
        const feePayerSignerAuthenticator = aptos.transaction.signAsFeePayer({
          signer: feePayerAccount,
          transaction,
        });

        const response = await aptos.transaction.submit.simple({
          transaction,
          senderAuthenticator,
          feePayerAuthenticator: feePayerSignerAuthenticator,
        });

        await aptos.waitForTransaction({
          transactionHash: response.hash,
        });
        expect(response.signature?.type).toBe("fee_payer_signature");
      });
      test("with multi agent transaction", async () => {
        const transaction = await aptos.transaction.build.multiAgent({
          sender: singleSignerSecp256k1Account.accountAddress,
          secondarySignerAddresses: [secondarySignerAccount.accountAddress],
          data: {
            function: `${contractPublisherAccount.accountAddress}::transfer::two_by_two`,
            functionArguments: [100, 200, receiverAccounts[0].accountAddress, receiverAccounts[1].accountAddress, 50],
          },
          withFeePayer: true,
        });

        const senderAuthenticator = aptos.transaction.sign({ signer: singleSignerSecp256k1Account, transaction });
        const secondarySignerAuthenticator = aptos.transaction.sign({ signer: secondarySignerAccount, transaction });
        const feePayerSignerAuthenticator = aptos.transaction.signAsFeePayer({
          signer: feePayerAccount,
          transaction,
        });

        const response = await aptos.transaction.submit.multiAgent({
          transaction,
          senderAuthenticator,
          additionalSignersAuthenticators: [secondarySignerAuthenticator],
          feePayerAuthenticator: feePayerSignerAuthenticator,
        });

        await aptos.waitForTransaction({
          transactionHash: response.hash,
        });
        expect(response.signature?.type).toBe("fee_payer_signature");
      });
    });
  });
  describe("Legacy ED25519", () => {
    describe("single signer", () => {
      test("with script payload", async () => {
        const transaction = await aptos.transaction.build.simple({
          sender: legacyED25519SenderAccount.accountAddress,
          data: {
            bytecode: singleSignerScriptBytecode,
            functionArguments: [new U64(1), receiverAccounts[0].accountAddress],
          },
        });
        const response = await aptos.signAndSubmitTransaction({
          signer: legacyED25519SenderAccount,
          transaction,
        });
        await aptos.waitForTransaction({
          transactionHash: response.hash,
        });
        expect(response.signature?.type).toBe("ed25519_signature");
      });
      test("with entry function payload", async () => {
        const transaction = await aptos.transaction.build.simple({
          sender: legacyED25519SenderAccount.accountAddress,
          data: {
            function: `${contractPublisherAccount.accountAddress}::transfer::transfer`,
            functionArguments: [1, receiverAccounts[0].accountAddress],
          },
        });
        const response = await aptos.signAndSubmitTransaction({
          signer: legacyED25519SenderAccount,
          transaction,
        });
        await aptos.waitForTransaction({
          transactionHash: response.hash,
        });
        expect(response.signature?.type).toBe("ed25519_signature");
      });
    });
    describe("multi agent", () => {
      test("with script payload", async () => {
        const transaction = await aptos.transaction.build.multiAgent({
          sender: legacyED25519SenderAccount.accountAddress,
          secondarySignerAddresses: [secondarySignerAccount.accountAddress],
          data: {
            bytecode: multiSignerScriptBytecode,
            functionArguments: [
              new U64(BigInt(100)),
              new U64(BigInt(200)),
              receiverAccounts[0].accountAddress,
              receiverAccounts[1].accountAddress,
              new U64(BigInt(50)),
            ],
          },
        });
        const senderAuthenticator = aptos.transaction.sign({ signer: legacyED25519SenderAccount, transaction });
        const secondarySignerAuthenticator = aptos.transaction.sign({ signer: secondarySignerAccount, transaction });

        const response = await aptos.transaction.submit.multiAgent({
          transaction,
          senderAuthenticator,
          additionalSignersAuthenticators: [secondarySignerAuthenticator],
        });

        await aptos.waitForTransaction({
          transactionHash: response.hash,
        });
        expect(response.signature?.type).toBe("multi_agent_signature");
      });

      test(
        "with entry function payload",
        async () => {
          const transaction = await aptos.transaction.build.multiAgent({
            sender: legacyED25519SenderAccount.accountAddress,
            secondarySignerAddresses: [secondarySignerAccount.accountAddress],
            data: {
              function: `${contractPublisherAccount.accountAddress}::transfer::two_by_two`,
              functionArguments: [100, 200, receiverAccounts[0].accountAddress, receiverAccounts[1].accountAddress, 50],
            },
          });

          const senderAuthenticator = aptos.transaction.sign({ signer: legacyED25519SenderAccount, transaction });
          const secondarySignerAuthenticator = aptos.transaction.sign({ signer: secondarySignerAccount, transaction });

          const response = await aptos.transaction.submit.multiAgent({
            transaction,
            senderAuthenticator,
            additionalSignersAuthenticators: [secondarySignerAuthenticator],
          });

          await aptos.waitForTransaction({
            transactionHash: response.hash,
          });
          expect(response.signature?.type).toBe("multi_agent_signature");
        },
        longTestTimeout,
      );
    });
    describe("fee payer", () => {
      test("with script payload", async () => {
        const transaction = await aptos.transaction.build.simple({
          sender: legacyED25519SenderAccount.accountAddress,
          data: {
            bytecode: singleSignerScriptBytecode,
            functionArguments: [new U64(1), receiverAccounts[0].accountAddress],
          },
          withFeePayer: true,
        });
        const senderAuthenticator = aptos.transaction.sign({ signer: legacyED25519SenderAccount, transaction });
        const feePayerSignerAuthenticator = aptos.transaction.signAsFeePayer({
          signer: feePayerAccount,
          transaction,
        });

        const response = await aptos.transaction.submit.simple({
          transaction,
          senderAuthenticator,
          feePayerAuthenticator: feePayerSignerAuthenticator,
        });

        await aptos.waitForTransaction({
          transactionHash: response.hash,
        });
        expect(response.signature?.type).toBe("fee_payer_signature");
      });
      test("with entry function payload", async () => {
        const transaction = await aptos.transaction.build.simple({
          sender: legacyED25519SenderAccount.accountAddress,
          data: {
            function: `${contractPublisherAccount.accountAddress}::transfer::transfer`,
            functionArguments: [1, receiverAccounts[0].accountAddress],
          },
          withFeePayer: true,
        });
        const senderAuthenticator = aptos.transaction.sign({ signer: legacyED25519SenderAccount, transaction });
        const feePayerSignerAuthenticator = aptos.transaction.signAsFeePayer({
          signer: feePayerAccount,
          transaction,
        });

        const response = await aptos.transaction.submit.simple({
          transaction,
          senderAuthenticator,
          feePayerAuthenticator: feePayerSignerAuthenticator,
        });

        await aptos.waitForTransaction({
          transactionHash: response.hash,
        });
        expect(response.signature?.type).toBe("fee_payer_signature");
      });
      test("with multi agent transaction", async () => {
        const transaction = await aptos.transaction.build.multiAgent({
          sender: legacyED25519SenderAccount.accountAddress,
          secondarySignerAddresses: [secondarySignerAccount.accountAddress],
          data: {
            function: `${contractPublisherAccount.accountAddress}::transfer::two_by_two`,
            functionArguments: [100, 200, receiverAccounts[0].accountAddress, receiverAccounts[1].accountAddress, 50],
          },
          withFeePayer: true,
        });

        const senderAuthenticator = aptos.transaction.sign({ signer: legacyED25519SenderAccount, transaction });
        const secondarySignerAuthenticator = aptos.transaction.sign({ signer: secondarySignerAccount, transaction });
        const feePayerSignerAuthenticator = aptos.transaction.signAsFeePayer({
          signer: feePayerAccount,
          transaction,
        });

        const response = await aptos.transaction.submit.multiAgent({
          transaction,
          senderAuthenticator,
          additionalSignersAuthenticators: [secondarySignerAuthenticator],
          feePayerAuthenticator: feePayerSignerAuthenticator,
        });

        await aptos.waitForTransaction({
          transactionHash: response.hash,
        });
        expect(response.signature?.type).toBe("fee_payer_signature");
      });
    });
  });
  describe("Multi Key", () => {
    test("it submits a multi key transaction", async () => {
      const multiKey = new MultiKey({
        publicKeys: [
          singleSignerED25519SenderAccount.publicKey,
          legacyED25519SenderAccount.publicKey,
          singleSignerSecp256k1Account.publicKey,
        ],
        signaturesRequired: 2,
      });

      const account = new MultiKeyAccount({
        multiKey,
        signers: [singleSignerED25519SenderAccount, singleSignerSecp256k1Account],
      });

      await aptos.fundAccount({ accountAddress: account.accountAddress, amount: 100_000_000 });

      const transaction = await aptos.transaction.build.simple({
        sender: account.accountAddress,
        data: {
          function: `0x${contractPublisherAccount.accountAddress.toStringWithoutPrefix()}::transfer::transfer`,
          functionArguments: [1, receiverAccounts[0].accountAddress],
        },
      });

      const senderAuthenticator = aptos.transaction.sign({ signer: account, transaction });

      const response = await aptos.transaction.submit.simple({ transaction, senderAuthenticator });
      await aptos.waitForTransaction({
        transactionHash: response.hash,
      });
      expect(response.signature?.type).toBe("single_sender");
    });

    test("it submits a multi key transaction with misordered signers", async () => {
      const multiKey = new MultiKey({
        publicKeys: [
          singleSignerED25519SenderAccount.publicKey,
          legacyED25519SenderAccount.publicKey,
          singleSignerSecp256k1Account.publicKey,
        ],
        signaturesRequired: 2,
      });

      const account = new MultiKeyAccount({
        multiKey,
        // the input to signers does not maintain ordering
        signers: [singleSignerSecp256k1Account, singleSignerED25519SenderAccount],
      });

      await aptos.fundAccount({ accountAddress: account.accountAddress, amount: 100_000_000 });

      const transaction = await aptos.transaction.build.simple({
        sender: account.accountAddress,
        data: {
          function: `0x${contractPublisherAccount.accountAddress.toStringWithoutPrefix()}::transfer::transfer`,
          functionArguments: [1, receiverAccounts[0].accountAddress],
        },
      });

      const senderAuthenticator = aptos.transaction.sign({ signer: account, transaction });

      const response = await aptos.transaction.submit.simple({ transaction, senderAuthenticator });
      await aptos.waitForTransaction({
        transactionHash: response.hash,
      });
      expect(response.signature?.type).toBe("single_sender");
    });
    test("constructing a multi key account with insufficient signers fails", async () => {
      const multiKey = new MultiKey({
        publicKeys: [
          singleSignerED25519SenderAccount.publicKey,
          legacyED25519SenderAccount.publicKey,
          singleSignerSecp256k1Account.publicKey,
        ],
        signaturesRequired: 2,
      });
      expect(() => new MultiKeyAccount({ multiKey, signers: [singleSignerED25519SenderAccount] })).toThrow();
    });

    test("it submits a multi key transaction with lots of signers", async () => {
      const subAccounts = [];
      for (let i = 0; i < 32; i += 1) {
        switch (i % 3) {
          case 0:
            subAccounts.push(Account.generate({ scheme: SigningSchemeInput.Ed25519, legacy: false }));
            break;
          case 1:
            subAccounts.push(Account.generate({ scheme: SigningSchemeInput.Ed25519, legacy: true }));
            break;
          case 2:
            subAccounts.push(Account.generate({ scheme: SigningSchemeInput.Secp256k1Ecdsa }));
            break;
          default:
            break;
        }
      }
      const publicKeys = subAccounts.map((account) => {
        if (account.publicKey instanceof Ed25519PublicKey) {
          return new AnyPublicKey(account.publicKey);
        }
        return account.publicKey;
      });

      const multiKey = new MultiKey({
        publicKeys,
        signaturesRequired: 1,
      });

      const account = new MultiKeyAccount({
        multiKey,
        signers: subAccounts,
      });

      await aptos.fundAccount({ accountAddress: account.accountAddress, amount: 100_000_000 });

      const transaction = await aptos.transaction.build.simple({
        sender: account.accountAddress,
        data: {
          function: `0x${contractPublisherAccount.accountAddress.toStringWithoutPrefix()}::transfer::transfer`,
          functionArguments: [1, receiverAccounts[0].accountAddress],
        },
      });

      const senderAuthenticator = aptos.transaction.sign({ signer: account, transaction });

      const response = await aptos.transaction.submit.simple({ transaction, senderAuthenticator });
      await aptos.waitForTransaction({
        transactionHash: response.hash,
      });
      expect(response.signature?.type).toBe("single_sender");

      // Sign with only one of them now
      const account2 = new MultiKeyAccount({
        multiKey,
        signers: [subAccounts[0]],
      });
      expect(account2.accountAddress).toEqual(account.accountAddress);

      await aptos.fundAccount({ accountAddress: account2.accountAddress, amount: 100_000_000 });

      const transaction2 = await aptos.transaction.build.simple({
        sender: account2.accountAddress,
        data: {
          function: `0x${contractPublisherAccount.accountAddress.toStringWithoutPrefix()}::transfer::transfer`,
          functionArguments: [1, receiverAccounts[0].accountAddress],
        },
      });

      const senderAuthenticator2 = aptos.transaction.sign({ signer: account2, transaction: transaction2 });

      const response2 = await aptos.transaction.submit.simple({
        transaction: transaction2,
        senderAuthenticator: senderAuthenticator2,
      });
      await aptos.waitForTransaction({
        transactionHash: response2.hash,
      });
      expect(response2.signature?.type).toBe("single_sender");

      // Sign with the last one now
      const account3 = new MultiKeyAccount({
        multiKey,
        signers: [subAccounts[31]],
      });
      expect(account3.accountAddress).toEqual(account.accountAddress);

      await aptos.fundAccount({ accountAddress: account3.accountAddress, amount: 100_000_000 });

      const transaction3 = await aptos.transaction.build.simple({
        sender: account3.accountAddress,
        data: {
          function: `0x${contractPublisherAccount.accountAddress.toStringWithoutPrefix()}::transfer::transfer`,
          functionArguments: [1, receiverAccounts[0].accountAddress],
        },
      });

      const senderAuthenticator3 = aptos.transaction.sign({ signer: account3, transaction: transaction3 });

      const response3 = await aptos.transaction.submit.simple({
        transaction: transaction3,
        senderAuthenticator: senderAuthenticator3,
      });
      await aptos.waitForTransaction({
        transactionHash: response3.hash,
      });
      expect(response3.signature?.type).toBe("single_sender");
    });
  });

  describe("MultiEd25519", () => {
    const ed25519PrivateKey1 = Ed25519PrivateKey.generate();
    const ed25519PrivateKey2 = Ed25519PrivateKey.generate();
    const ed25519PrivateKey3 = Ed25519PrivateKey.generate();
    const multiKey = new MultiEd25519PublicKey({
      publicKeys: [ed25519PrivateKey1.publicKey(), ed25519PrivateKey2.publicKey(), ed25519PrivateKey3.publicKey()],
      threshold: 2,
    });

    test("it submits a multi ed25519 transaction", async () => {
      const account = new MultiEd25519Account({
        publicKey: multiKey,
        signers: [ed25519PrivateKey1, ed25519PrivateKey3],
      });

      await aptos.fundAccount({ accountAddress: account.accountAddress, amount: 100_000_000 });

      const transaction = await aptos.transaction.build.simple({
        sender: account.accountAddress,
        data: {
          function: `0x${contractPublisherAccount.accountAddress.toStringWithoutPrefix()}::transfer::transfer`,
          functionArguments: [1, receiverAccounts[0].accountAddress],
        },
      });

      const senderAuthenticator = aptos.transaction.sign({ signer: account, transaction });

      const response = await aptos.transaction.submit.simple({ transaction, senderAuthenticator });
      await aptos.waitForTransaction({
        transactionHash: response.hash,
      });
      expect(response.signature?.type).toBe("multi_ed25519_signature");
    });

    test("it submits a multi ed25519 transaction with misordered signers", async () => {
      const account = new MultiEd25519Account({
        publicKey: multiKey,
        // the input to signers does not maintain ordering
        signers: [ed25519PrivateKey3, ed25519PrivateKey1],
      });

      await aptos.fundAccount({ accountAddress: account.accountAddress, amount: 100_000_000 });

      const transaction = await aptos.transaction.build.simple({
        sender: account.accountAddress,
        data: {
          function: `0x${contractPublisherAccount.accountAddress.toStringWithoutPrefix()}::transfer::transfer`,
          functionArguments: [1, receiverAccounts[0].accountAddress],
        },
      });

      const senderAuthenticator = aptos.transaction.sign({ signer: account, transaction });

      const response = await aptos.transaction.submit.simple({ transaction, senderAuthenticator });
      await aptos.waitForTransaction({
        transactionHash: response.hash,
      });
      expect(response.signature?.type).toBe("multi_ed25519_signature");
    });
  });
  describe("publish move module", () => {
    const account = Account.generate();
    const metadataBytes =
      // eslint-disable-next-line max-len
      "107472616e73616374696f6e5f746573740100000000000000004035364643333939394442364244363842383430304539323438363839393837413338313439344644413241343631334144373946333630323134353539324545ba011f8b08000000000002ff5d8f3d0ec2300c85779f0265e944032b12030b97a8aaca4d4c1b95fc284e0bc72729a503f2e2a7f7d97e6e02aa09076ac1a1a5c3f5205244c7a892f1ae4bc449c04291b32ae6a9ce25001a4d819c26a70c717d0bc9f33de6052f1fa7160693325c8d2905be4899e538f7b5f25662218f4fec796b958f5467a082484b19b2685c053cf7dac4a2bf98f50bc9c7efc236bbeb2a0742ad233113b7b0baddeeaeb9df6701ff9f15a3131fec1509190201000001087472616e73666572ca021f8b08000000000002ff9552cb4ec33010bcf72bf654a522dc10071790101f12b9f1a6582476e407a142fd77fc48d23826125891627b661fb39e4e32db22184585a6b5e1525406b52124dc34a8e07b07e03eab11686fa4ae1a453b1ca4fa20245ed4928be33629c03b87f6f6d4f21a50187581c60a3083ac4e97cafd0a07c7d570e5cac35ef3b34055cef71a6b29d82f00eda415a61ae3ece343064da109c6f41c431953a8758a4d413988bdd43c2f780893f2ab45035e74a4c07338103270f3ce141d9e6e5323e4d5efdfdcf6a508ec32d17338ae53c6b6fe9c33d2cb741287f01a7e457e87ea8cc5beb3cbb6cb65bd5bc45623f8e50c539b3ccb520edca58dc07d3acd75632358cc6f552e52cfb3c9b993ea5481e75e6381dc89a3db8b85df0443b5e9b7959b14d61c3f3d3ff14bee897fbc9caf3fcd6f43ec54364a9d355e7f00fb8d2dcfd603000000000300000000000000000000000000000000000000000000000000000000000000010e4170746f734672616d65776f726b00000000000000000000000000000000000000000000000000000000000000010b4170746f735374646c696200000000000000000000000000000000000000000000000000000000000000010a4d6f76655374646c696200";
    // eslint-disable-next-line max-len
    const byteCode = `a11ceb0b060000000801000602060a031022043208053a4e0788015208da01400c9a024c000001010102020404010001010508000000000100000302010002060506010002070701010002080901010002090a060100020403040404050403060c03050007060c060c0303050503010b0001080101080102060c03010b0001090002050b00010900030b000108010b000108010b0001080102070b000109000b0001090002070b0001090003087472616e736665720a6170746f735f636f696e04636f696e0a74776f5f62795f74776f04436f696e094170746f73436f696e087769746864726177076465706f736974056d657267650765787472616374${account.accountAddress.toStringWithoutPrefix()}00000000000000000000000000000000000000000000000000000000000000010001040003080b000b0138000c030b020b0338010201010400081a0b000a0238000c070b010a0338000c080d070b0838020d070b020b03160b061738030c090b040b0738010b050b0938010200`;
    beforeAll(async () => {
      await aptos.fundAccount({ accountAddress: account.accountAddress, amount: 100_000_000 });
    });

    test("it generates a publish move module transaction successfully", async () => {
      const transaction = await aptos.publishPackageTransaction({
        account: account.accountAddress,
        // eslint-disable-next-line max-len
        metadataBytes,
        moduleBytecode: [byteCode],
      });
      expect(transaction.rawTransaction instanceof RawTransaction).toBeTruthy();
      const deserializer = new Deserializer(transaction.rawTransaction.bcsToBytes());
      const deserializedTransaction = RawTransaction.deserialize(deserializer);
      expect(deserializedTransaction instanceof RawTransaction).toBeTruthy();
      expect(deserializedTransaction.payload instanceof TransactionPayloadEntryFunction).toBeTruthy();
    });

    test("it submits a publish move module transaction successfully", async () => {
      const transaction = await aptos.publishPackageTransaction({
        account: account.accountAddress,
        // eslint-disable-next-line max-len
        metadataBytes,
        moduleBytecode: [byteCode],
      });
      const response = await aptos.signAndSubmitTransaction({
        signer: account,
        transaction,
      });
      await aptos.waitForTransaction({
        transactionHash: response.hash,
      });
      const accountModules = await aptos.getAccountModules({ accountAddress: account.accountAddress });
      expect(accountModules[0].bytecode).toEqual(`0x${byteCode}`);
    });
  });
  describe("validate fee payer data on transaction submission", () => {
    test("it throws when trying to simluate a fee payer transaction without the feePayerAuthenticator", async () => {
      const transaction = await aptos.transaction.build.simple({
        sender: legacyED25519SenderAccount.accountAddress,
        data: {
          function: `${contractPublisherAccount.accountAddress}::transfer::transfer`,
          functionArguments: [1, receiverAccounts[0].accountAddress],
        },
        withFeePayer: true,
      });
      const senderAuthenticator = aptos.transaction.sign({ signer: legacyED25519SenderAccount, transaction });

      await expect(
        aptos.transaction.submit.simple({
          transaction,
          senderAuthenticator,
        }),
      ).rejects.toThrow();
    });

    test("it throws when trying to simluate a multi agent fee payer transaction without the feePayerPublicKey", async () => {
      const transaction = await aptos.transaction.build.multiAgent({
        sender: legacyED25519SenderAccount.accountAddress,
        secondarySignerAddresses: [secondarySignerAccount.accountAddress],
        data: {
          function: `${contractPublisherAccount.accountAddress}::transfer::transfer`,
          functionArguments: [1, receiverAccounts[0].accountAddress],
        },
        withFeePayer: true,
      });
      const senderAuthenticator = aptos.transaction.sign({ signer: legacyED25519SenderAccount, transaction });
      const secondarySignerAuthenticator = aptos.transaction.sign({ signer: secondarySignerAccount, transaction });

      await expect(
        aptos.transaction.submit.multiAgent({
          transaction,
          senderAuthenticator,
          additionalSignersAuthenticators: [secondarySignerAuthenticator],
        }),
      ).rejects.toThrow();
    });
  });
  describe("sponsor transactions", () => {
    // TODO add local move entry function to support this test
    const createTransaction = async (uncreatedAccount: Account) =>
      aptos.transaction.build.simple({
        sender: uncreatedAccount.accountAddress,
        data: {
          function: "0x4::aptos_token::create_collection",
          functionArguments: [
            // Do not change the order
            new MoveString("args.description"),
            new U64(MAX_U64_BIG_INT),
            new MoveString("args.name"),
            new MoveString("args.uri"),
            new Bool(true),
            new Bool(true),
            new Bool(true),
            new Bool(true),
            new Bool(true),
            new Bool(true),
            new Bool(true),
            new Bool(true),
            new Bool(true),
            new U64(0),
            new U64(1),
          ],
        },
        withFeePayer: true,
      });

    test("submits simple sponsored transaction for an uncreated main signer account", async () => {
      const uncreatedAccount = Account.generate();

      // expect uncreatedAccount has not been created on chain
      await expect(() =>
        aptos.account.getAccountInfo({ accountAddress: uncreatedAccount.accountAddress }),
      ).rejects.toThrow();
      const transaction = await createTransaction(uncreatedAccount);

      const response = await aptos.signAndSubmitTransaction({
        signer: uncreatedAccount,
        feePayer: feePayerAccount,
        transaction,
      });

      await aptos.waitForTransaction({
        transactionHash: response.hash,
      });
      // expect transaction is a sponsored transaction
      expect(response.signature?.type).toBe("fee_payer_signature");

      const uncreatedAccountInfo = await aptos.account.getAccountInfo({
        accountAddress: uncreatedAccount.accountAddress,
      });
      // expect uncreatedAccount' created on chain and sequence number is 1 since there was a transaction
      expect(uncreatedAccountInfo.sequence_number).toEqual("1");
    });

    test("submits simple sponsored transaction by the fee payer", async () => {
      const uncreatedAccount = Account.generate();

      // expect uncreatedAccount has not been created on chain
      await expect(() =>
        aptos.account.getAccountInfo({ accountAddress: uncreatedAccount.accountAddress }),
      ).rejects.toThrow();
      const transaction = await createTransaction(uncreatedAccount);

      const senderAuthenticator = aptos.transaction.sign({ signer: uncreatedAccount, transaction });

      const response = await aptos.signAndSubmitAsFeePayer({
        transaction,
        senderAuthenticator,
        feePayer: feePayerAccount,
      });

      await aptos.waitForTransaction({
        transactionHash: response.hash,
      });
      // expect transaction is a sponsored transaction
      expect(response.signature?.type).toBe("fee_payer_signature");

      const uncreatedAccountInfo = await aptos.account.getAccountInfo({
        accountAddress: uncreatedAccount.accountAddress,
      });
      // expect uncreatedAccount' created on chain and sequence number is 1 since there was a transaction
      expect(uncreatedAccountInfo.sequence_number).toEqual("1");
    });

    test("submits a sponsored transaction by with a fee payer authenticator", async () => {
      const uncreatedAccount = Account.generate();

      // expect uncreatedAccount has not been created on chain
      await expect(() =>
        aptos.account.getAccountInfo({ accountAddress: uncreatedAccount.accountAddress }),
      ).rejects.toThrow();
      const transaction = await createTransaction(uncreatedAccount);

      const feePayerSignerAuthenticator = aptos.transaction.signAsFeePayer({
        signer: feePayerAccount,
        transaction,
      });
      const response = await aptos.signAndSubmitTransaction({
        transaction,
        signer: uncreatedAccount,
        feePayerAuthenticator: feePayerSignerAuthenticator,
      });

      await aptos.waitForTransaction({
        transactionHash: response.hash,
      });
      // expect transaction is a sponsored transaction
      expect(response.signature?.type).toBe("fee_payer_signature");

      const uncreatedAccountInfo = await aptos.account.getAccountInfo({
        accountAddress: uncreatedAccount.accountAddress,
      });
      // expect uncreatedAccount' created on chain and sequence number is 1 since there was a transaction
      expect(uncreatedAccountInfo.sequence_number).toEqual("1");
    });
  });

  describe("transactions with loose types for SDK v1 compatibility", () => {
    it("submits transactions with loose types successfully", async () => {
      const transaction = await aptos.transaction.build.simple({
        sender: singleSignerED25519SenderAccount.accountAddress,
        data: {
          function: `${contractPublisherAccount.accountAddress}::transfer::transfer`,
          functionArguments: ["1", receiverAccounts[0].accountAddress],
        },
      });
      const response = await aptos.signAndSubmitTransaction({
        signer: singleSignerED25519SenderAccount,
        transaction,
      });
      const submittedTransaction = await aptos.waitForTransaction({
        transactionHash: response.hash,
      });

      expect(submittedTransaction.success).toBe(true);
    });
  });

  describe("transactions with no account authenticator", () => {
    test("it fails to submit a transaction when authenticator in not provided", async () => {
      const transaction = await aptos.transaction.build.simple({
        sender: singleSignerED25519SenderAccount.accountAddress,
        data: {
          bytecode: singleSignerScriptBytecode,
          functionArguments: [new U64(1), receiverAccounts[0].accountAddress],
        },
      });
      const authenticator = new AccountAuthenticatorNoAccountAuthenticator();
      try {
        const response = await aptos.transaction.submit.simple({
          transaction,
          senderAuthenticator: authenticator,
        });
        await aptos.waitForTransaction({
          transactionHash: response.hash,
        });
        fail("Expected an error to be thrown");
      } catch (error: any) {
        const errorStr = error.toString();
        expect(errorStr).toContain("Invalid transaction");
        expect(errorStr).toContain("INVALID_SIGNATURE");
        expect(errorStr).toContain("vm_error");
      }
    });
  });
});<|MERGE_RESOLUTION|>--- conflicted
+++ resolved
@@ -12,14 +12,11 @@
   TransactionPayloadEntryFunction,
   Bool,
   MoveString,
-<<<<<<< HEAD
   Ed25519PublicKey,
   AnyPublicKey,
-=======
   CallArgument,
   MultiEd25519PublicKey,
   Ed25519PrivateKey,
->>>>>>> 6621bec2
 } from "../../../src";
 import { MAX_U64_BIG_INT } from "../../../src/bcs/consts";
 import { longTestTimeout } from "../../unit/helper";
