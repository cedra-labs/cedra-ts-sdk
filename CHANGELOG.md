# Aptos TypeScript SDK Changelog

All notable changes to the Aptos TypeScript SDK will be captured in this file. This changelog is written by hand for now. It adheres to the format set out by [Keep a Changelog](https://keepachangelog.com/en/1.0.0/).

# Unreleased

<<<<<<< HEAD
- Log the Move command if `showStdout` is set to true
=======
- node now no longer supports older than v20
- overriding cross spawn for patch
- Add `AccountUtils` class to help with account serialization and deserialization
- Add `SingleKeySigner` interface which adds the ability to get the `AnyPublicKey` from a `SingleKeyAccount`
- We now throw an error earlier when you try to use the faucet with testnet or mainnet, rather than letting the call happen and then fail later.
>>>>>>> 923b5981

# 1.33.1 (2024-11-28)

- Add `gasProfile` function to `Move` class to allow for gas profiling of Aptos Move functions
- `PrivateKey.formatPrivateKey` now supports formatting AIP-80 strings
- Removed strictness warnings for bytes AIP-80 private key parsing formatting.
- Add accidentally deleted `deserializeOptionStr` and mark deprecated to unbreak Wallet Adapter

# 1.33.0 (2024-11-13)

- Allow optional provision of public keys in transaction simulation
- Update the multisig v2 example to demonstrate a new way to pre-check a multisig payload before it is created on-chain

# 1.32.1 (2024-11-11)

- Add support for Firebase issuers in the `updateFederatedKeylessJwkSetTransaction` function
- [`Breaking`] Revert new `scriptComposer` api in transactionSubmission api to allow SDK callers to invoke multiple Move functions inside a same transaction and compose the calls dynamically.

# 1.32.0 (2024-11-08)

- [`Breaking`] Updated `AccountAddress.fromString` and `AccountAddress.from` to only accept SHORT strings that are 60-64 characters long by default (with the exception of special addresses). This can be adjusted using `maxMissingChars` which is set to `4` by default. If you would like to keep the previous behavior, set `maxMissingChars` to `63` for relaxed parsing.
- Add support for AIP-80 compliant private key imports and exports through `toAIP80String`
- Add `PrivateKey` helpers for AIP-80: `PrivateKey.parseHexInput`, `PrivateKey.formatPrivateKey`, and `PrivateKey.AIP80_PREFIXES`.
- Adds explicit error handling Keyless accounts using `KeylessError`. Handles JWK rotations and Verifying Key rotations.
- Includes the address in the `AbstractKeylessAccount` serialization to prevent information loss for key rotated accounts.
- [`Breaking`] Deprecate `serializeOptionStr` and `deserializeOptionStr` in favor of `serializeOption` and `deserializeOption`.
- [`Breaking`] Renames `KeylessConfiguration.verficationKey` to `verificationKey`
- Add a new `scriptComposer` api in transactionSubmission api to allower SDK callers to invoke multiple Move functions inside a same transaction and compose the calls dynamically.

# 1.31.0 (2024-10-24)

- Bump `@aptos-labs/aptos-cli` to `1.0.2`
- Fix the `Move` CLI command to correctly handle the success/error outputs

# 1.30.0 (2024-10-21)

- Add the `isPrimitive` function to `TypeTag`.
- Add `showStdout` optional property to `Move` and `LocalNode` classes to control the output of the CLI commands
- Add support for MultiKey's in transaction simulations
- Adds default implementation for `toString` and `toStringWithoutPrefix` for `Serializable`
- Bump `@aptos-labs/aptos-cli` to `1.0.1`

# 1.29.1 (2024-10-09)

- Fix the `FederatedKeylessAccount` constructor to derive the correct address.

# 1.29.0 (2024-10-04)

- Remove usage of Buffer.from and replace with TextEncoder for greater compatibility
- Switch `getAccountCoinAmount` to use a `view` function for more up to date data
- Add support for federated keyless accounts as defined in AIP-96
- Add a `signAndSubmitAsFeePayer` function to the API to allow for submission by the fee payer.
- Add an optional `feePayerAuthenticator` and `feePayer` parameter to `signAndSubmitTransaction` to support signing and submitting in one line.

# 1.28.0 (2024-09-19)

- Support `Serialized Type` to Script txn. Now can use vector<String> for example.
- Add optional address parameter to MultiKeyAccount constructor.
- Populate `coinType` for `getAccountCoinAmount` if only `faMetadataAddress` is provided.
- [`Fix`] `getModuleEventsByEventType` will also account for EventHandle events.
- [`Hot Fix`] change regex to find object address when using `createObjectAndPublishPackage` move function

# 1.27.1 (2024-08-23)

- [Security Fix] Bump `@aptos-labs/aptos-client` to version 0.1.1

# 1.27.0 (2024-08-15)

- Upgrade `@aptos-labs/aptos-cli` version to `0.2.0`
- Update Indexer GraphQL schema
- Add `convertAmountFromHumanReadableToOnChain` and `convertAmountFromOnChainToHumanReadable` helper methods
- Export `helpers.ts` file
- Add `remaining()` function to deserializer, to tell remaining byte size
- Add BCS spec for testing purposes with Cucumber

# 1.26.0 (2024-07-18)

- Support `extraArguments` optional property on the cli Move commands
- Update `fundWallet` check to be more explicit that `undefined` in `waitForIndexer` defaults to waiting.
- [`Fix`] Fixes transactions simulations using an `AnyPublicKey` with a `KeylessPublicKey`

# 1.25.0 (2024-07-17)

- Change the `stop()` function on `LocalNode` to return a `Promise` so we can wait for the processes to be killed
- Introduce `buildPublishPayload` CLI function to build a publication transaction payload and store it in a JSON output file

# 1.24.0 (2024-07-12)

- Make `fundAccount` to wait for the `fungible_asset_processor` indexer processor
- Removed `instanceof` where input might come from other bundle

# 1.23.0 (2024-07-09)

- Adds a base implementation of verify signature for Keyless Accounts
- [`Fix`] Support migrated coins in coin balance lookup indexer queries
- Add support for BlockEpilogueTransaction
- [`Fix`] Fixes a bug with ANS not returning subdomains with an expiration policy of 1 when the subdomain is expired but the parent domain is not.
- Marked AptosApiError.constructor function as @internal and changed its signature
- AptosApiError.message contains a more descriptive and more detailed error message to ease troubleshooting

# 1.22.2 (2024-06-26)

- Release an updated build to npm due to issues with latest release

# 1.22.1 (2024-06-24)

- Fix unit test of ts sdk.

# 1.22.0 (2024-06-24)

- Bump Aptos CLI version that will auto upgrade Aptos CLI to 0.1.9.

# 1.21.0 (2024-06-21)

- Export `core/account` folder and the functions: `createObjectAddress` `createResourceAddress` `createTokenAddress`
- [`Fix`] Respect pagination arguments on `Events` queries
- Add `createObjectAndPublishPackage`, `upgradeObjectPackage` and `runScript` to cli in ts.

# 1.20.0 (2024-06-18)

- Introduce `AptosObject` API for all Object queries
- Add `getObjectDataByObjectAddress` API function to fetch an object data by the object address
- [`Breaking`] `GetAccountOwnedObjectsResponse` type renamed to `GetObjectDataQueryResponse`
- Add `getCollectionDataByCreatorAddressAndCollectionName` and `getCollectionDataByCreatorAddress` API queries
- Add `PaginationArgs` argument to `getCollectionDataByCollectionId` API query
- Mark `getCollectionData` API query as `@deprecated`
- [`Fix`] `getAccountCollectionsWithOwnedTokens` no longer uses amount query

# 1.19.0 (2024-06-11)

- Add `getFungibleAssetMetadataByCreatorAddress` API function to fetch fungible asset metadata by the creator address
- [`Fix`] Allow for empty array in MoveVector.U8
- [`Fix`] Correctly type MoveOption when empty for some cases
- [`Fix`] Add better error handling for empty string "" when used for a u8-u32 argument input type
- [`Fix`] Always fetch latest git dependency when running move cli.

# 1.18.1 (2024-06-05)

- [`Fix`] Keyless transaction simulation now reports gas correctly
- [`Fix`] Fix cli move commands when multiple `namedAddresses` are given

# 1.18.0 (2024-06-03)

- Adds Keyless Account support
- Add `supply_v2` and `maximum_v2` scheme fields to `getFungibleAssetMetadata` query

# 1.17.0 (2024-05-30)

- TypeTag parsing now support references, uppercase types, and more complete error handling
- Allow simple string inputs as type arguments in move scripts
- [`Fix`] Block APIs will now pull all associated transactions in the block, not just the first `100`

# 1.16.0 (2024-05-22)

- Upgrade `@aptos-labs/aptos-cli` package to version `0.1.8`
- [`Fix`] CLI scripts to be OS compatible with Mac, Linux and Windows
- [`Fix`] Support generating transactions with loose types for SDK V1 backward compatibility

# 1.15.0 (2024-05-21)

- [`Breaking`] Removes private key from the Account class to support MultiKey accounts.
- [`Breaking`] Removes the `sign` function from transactionBuilder.ts. Use `Account.signTransactionWithAuthenticator` instead.
- Refactors the core/accounts folder to the top level
- Separates the signing message functionality out of the transactionSubmission.ts file
- Adds an Account implementation for MultiKey accounts
- Upgrade `@aptos-labs/aptos-cli` package to version `0.1.7`
- Introduce `table` function APIs
- Add `getTableItemsData` and `getTableItemsMetadata` API queries
- Add `decimal` prop back to `current_token_ownerships_v2.current_token_data` response

# 1.14.0 (2024-05-09)

- [`Fix`] fixed `transferFungibleAsset` function
- Run all examples in CI
- Introduce cli `Move` class that holds `move` related commands
- Add common cli commands - `move.init()`, `move.compile()`, `move.test()`, `move.publish()`
- [`Fix`] Fix `generateSigningMessage` to check type explicitly instead of using `instanceOf`
- Remove `randomnet` from the known Network enum

# 1.13.3 (2024-04-30)

- Export `MultiAgentTransaction` class

# 1.13.2 (2024-04-29)

- [`Fix`] Fix `generateSignedTransaction` so that it works with object instances from different bundles
- [`Fix`] Preventing undefined options from overriding fallbacks in `generateRawTransaction`
- Use `@aptos-labs/aptos-cli` as a regular dependency

# 1.13.1 (2024-04-23)

- [`Fix`] Fixes Local ABI to use it locally rather than make an external network call
- Performance improvements to transaction build times

# 1.13.0 (2024-04-19)

- [`Breaking`] Change ed25519 library to be `@noble/curves/ed25519`
- Fix ed25519 signature verification to ensure for canonical signatures to prevent malleability
- Include `x-aptos-typescript-sdk-origin-method` header on server request
- Export `LocalNode` module using the module relative path
- Change the `waitForTransaction` SDK API to try long poll

# 1.12.2 (2024-04-10)

- Revert export `LocalNode` module

# 1.12.1 (2024-04-09)

- Export `LocalNode` module

# 1.12.0 (2024-04-08)

- [`Breaking`] Change `getOwnerAddress` and `getTargetAddress` return type to `AccountAddress`
- Add `message` input type verification on `sign` and `verifySignature` functions and convert it into a correct type if needed
- [`Breaking`] Change `fromString` to `fromHexString` on `Hex` class
- Introduce Serializable `SimpleTransaction` and `MultiAgentTransaction` modules
- [`Breaking`] Change any generate transaction function to return `SimpleTransaction` or `MultiAgentTransaction` instance
- Adds `getUserTransactionHash` which can generate a transaction hash after signing, but before submission
- Add function to create resource address locally

# 1.11.0 (2024-03-26)

- Use indexer API via API Gateway
- Add support to allow setting per-backend (fullnode, indexer, faucet) configuration
- [`Breaking`] `AUTH_TOKEN` client config moved to be under `faucetConfig` property
- Handle `Unauthorized` server error
- Add function to create object address locally
- Add function to create token object address locally
- Add signers to entry function ABI for future signature count checking
- [`Breaking`] Add type-safe view functions with ABI support
- [`Fix`] ANS `getName` and `getDomainSubdomains` now appropriately ignores invalid and expired names

# 1.10.0 (2024-03-11)

- [`Deprecate`] IIFE build support
- Use node API via API Gateway
- [`Fix`] Filter `getCurrentDigitalAssetOwnership` where amount > 0

# 1.9.1 (2024-02-28)

- [`Fix`] Remove decimals field from `CurrentTokenOwnershipFields` gql fragment

# 1.9.0 (2024-02-27)

- Add `getCollectionByCollectionId` API
- Changed `Account` into an abstract class, and defined strongly-typed specializations.

# 1.8.0 (2024-02-24)

- Add `decimals` field to token data queries
- Add support for `validator_transaction` type introduced in 1.10
- Add `getModuleEventsByEventType` API

# 1.7.0 (2024-02-13)

- Add ability to provide ABI to skip ABI fetch, and get roughly 50% performance improvement

# 1.6.0 (2024-02-08)

- Add optional `options` param to `getAccountEventsByCreationNumber` query for paginations and order by
- Add more meaningful API error messages
- Support automated account creation for sponsored transactions
- Add randomnet to known networks

# 1.5.1 (2024-01-24)

- Move eventemitter3 to runtime dependency

# 1.5.0 (2024-01-24)

- Remove request URLs forward slash append
- Add events to `TransactionWorker` module that dapps can listen to
- Introduce `aptos.transaction.batch` namespace to handle batch transactions
- Support `aptos.transaction.batch.forSingleAccount()` to send batch transactions for a single account
- Label `aptos.batchTransactionsForSingleAccount()` as `deprecated` to prefer using `aptos.transaction.batch.forSingleAccount()`

# 1.4.0 (2024-01-08)

- Omit `"build" | "simulate" | "submit"` from `aptos` namespace
- [`Breaking`] Change `sender` property type to `AccountAddressInput` in `transferCoinTransaction()`

# 1.3.0 (2024-01-03)

- [`Breaking`] Capitalize `TransactionPayloadMultiSig` type
- Add support to Array value in digital asset property map
- [`Breaking`] Change `maxGasAmount, gasUnitPrice and expireTimestamp` properties in `InputGenerateTransactionOptions` type to `number` type
- Add `@aptos-labs/aptos-cli` npm package as a dev dependency
- Implement a `LocalNode` module to run a local testnet with in the SDK environment
- Use `LocalNode` module to spin up a local testnet pre running SDK tests
- Update BigInt constants to be hardcoded rather than use Math.pow

# 1.2.0 (2023-12-14)

- Fixed examples to use wait on indexer rather than sleep
- Fixed `waitOnIndexer` to wait on correct tables / remove duplicate or unnecessary waits on indexer
- [`Breaking`] Changed output of `getIndexerLastSuccessVersion` to `bigint` from `number`
- Update dependencies in the Typescript SDK to keep up with latest changes
- Updated @aptos-labs/aptos-client dependency
- [`Breaking`] Hex string inputs to `vector<u8>` entry function arguments will now be interpreted as a string instead of hex
- String inputs to `vector<u8>` entry function arguments will now be interpreted as UTF-8 bytes
- ArrayBuffer is now a possible input for `vector<u8>` entry function arguments

## 1.1.0 (2023-12-11)

- Add release automation, so version updates can be made with simply `pnpm update-version`
- Rename custom request header to `aptos-typescript-sdk`
- [`Breaking`] Rename `token` to `digitalAsset` and add digital asset built in transaction generation functions
- [`Breaking`] change transaction submission builder flow namespace to be under a `transaction` namespace
- [`Breaking`] Rename `SingleSignerTransaction` type to `SimpleTransaction`

## 1.0.0 (2023-12-04)

Release Stable version `1.0.0`

## 0.0.8 (2023-11-29)

- Respect `API_KEY` option in `clientConfig` when making indexer and/or fullnode queries
- [`Added`] Added `waitForIndexer` function to wait for indexer to sync up with full node. All indexer query functions now accepts a new optional param `minimumLedgerVersion` to wait for indexer to sync up with the target processor.
- Add `getSigningMessage` to allow users to sign transactions with external signers and other use cases
- [`Breaking`] Changes ANS date usage to consistently use epoch timestamps represented in milliseconds.
  - `getExpiration`: Previously returned seconds, now returns milliseconds
  - `registerName`: Argument `expiration.expirationDate` was previously a `Date` object, now it is an epoch timestamp represented in milliseconds
  - All query functions return epoch milliseconds instead of ISO date strings.
- [`Breaking`] Flatten options for all functions to be a single level
- Cleanup internal usage of casting
- Export `AnyPublicKey` and `AnySignature` types
- Add `transferFungibleAsset` function to easily generate a transaction to transfer a fungible asset from sender's primary store to recipient's primary store
- [`Breaking`] `AccountAddress.fromRelaxed` is now `AccountAddress.from`, and a new `AccountAddress.fromStrict` has the old functionality.
- Implement transaction management worker layer to manage transaction submission for a single account with a high throughput
- [`Fixed`] Allow for Uint8Array to be passed as a `vector<u8>` argument on entry functions
- [`Fixed`] Allow for raw vectors to be passed as arguments with encoded types within them for Remote ABI on entry functions e.g. [AccountAddress]

## 0.0.7 (2023-11-16)

- Adds additional ANS APIs

  - Transactions
    - setPrimaryName
    - setTargetAddress
    - registerName
    - renew_domain
  - Queries
    - getPrimaryName
    - getOwnerAddress
    - getExpiration
    - getTargetAddress
    - getName
    - getAccountNames
    - getAccountDomains
    - getAccountSubdomains
    - getDomainSubdomains

- [`Breaking`] Refactor transaction builder flow
  - Each builder step is under a dedicated namespace - `aptos.build.transaction`, `aptos.sign.transaction`, `aptos.submit.transaction`
  - Supports and implements 2 types of transactions - single signer as `aptos.*.transaction` and multi agent as `aptos.*.multiAgentTransaction`
  - A boolean `withFeePayer` argument can be passed to any transaction `build` function to make it a Sponsor transaction
  - Different functions `aptos.sign.transaction` to sign a transaction as a single signer and `aptos.sign.transactionAsFeePayer`to sign a transaction as a sponsor
  - Return `InputSingleSignerTransaction` type changed to `SingleSignerTransaction` type
  - Return `InputMultiAgentTransaction` type changed to `MultiAgentTransaction` type

## 0.0.6 (2023-11-14)

- [`Breaking`] Changed `ViewRequestData` to `InputViewRequestData`
- Respect max gas amount value when generating a transaction
- Added a clearer error message for when the typeTagParser encounters a possible generic TypeTag but generics are disallowed
- Update all dependencies to the latest version
- Added ability for providing own output types for view functions

## 0.0.5 (2023-11-09)

- [`Breaking`] Update and changed the flow of Fee payer transaction to be "Optional Fee Payer". A fee payer is now required to sign the transaction `asFeePayer`
- `getAccountEventsByEventType` query uses new `indexed_type` indexed field to avoid rate limit
- [`Breaking`] Rename `TOKEN` to `AUTH_TOKEN` for better visibility
- Set the `AUTH_TOKEN` only for faucet queries

## 0.0.4 (2023-11-03)

- [`Breaking`] Changed all instances of `AccountAddress.fromHexInput` to `AccountAddress.from` to accept AccountAddress as well
- [`Fixed`] Fixed a bug where an entry function with only signers would fail due to type tag parsing
- [`Fixed`] REST API errors now properly give error messages in JSON rather than just `BadRequest`
- All address inputs now also accept AccountAddress
- Support derive account from private key `Account.fromPrivateKey()`
- Derive account from derivation path secp256k1 support
- Default Account generation to Legacy Ed25519
- Remove unnecessary pre-emptive serialization of the field `rawTransaction: Uint8Array` by replacing it with the unserialized `rawTransaction: RawTransaction` class
- ANS (Aptos Names Service) SDK initial support for creation and lookup of names
- Initial Auth key rotation support

## 0.0.3 (2023-10-31)

- Remove MoveObject in favor of AccountAddress, use AccountAddress for Object inputs
- Use revamped parseTypeTag function instead of StructTag.fromString()
- Allow use of generics in parseTypeTag
- Rename publishModuleTransaction to publishPackageTransaction and fix functionality accordingly
- Added toString() for type tags, and reference placeholder type
- Add ability to generate transactions with known ABI and remote ABI
- Fix verify signature logic
- Implement `MultiKey` support for multi authentication key

## 0.0.2 (2023-10-25)

- Build package before publishing\
- Add `AccountAddress.ZERO` to support the frequent future use of an optional fee payer address

## 0.0.1 (2023-10-25)

- [`Breaking`] Changed all instances of `arguments` to `functionArguments` to avoid the reserved keyword in `strict` mode.
- Support publish move module API function
- Fix client config not being added to the request
- Support to config a custom client instance
- Changed all Regex based inputs requiring a `0x` to be optional. This is to allow for easier copy/pasting of addresses and keys.
- Change GetAccountResource to take in a generic output type that matches the struct
- Add support for Single Sender

## 0.0.0 (2023-10-18)

- Fetch data from chain
- Fund account with APT coins
- Proper formatting and parsing of account addresses as defined by [AIP-40](https://github.com/aptos-foundation/AIPs/blob/main/aips/aip-40.md)
- Submit transactions
  - Single signer
  - Fee payer
  - Multi agent
  - With payloads
    - Entry function
    - Script
    - Multisig
- Simulate a transaction
  - Single signer
  - Fee payer
  - Multi agent
- Built in transaction generation
  - Transfer coins
  - Mint collection
  - Mint nft
- Keys management
  - ED25519
  - Secp256k1 - to go in next devnet release
  - Generate new keys
  - Derive from existing private key
  - Derive from mnemonics path
  - Derive from private key and address (for account that has it's key rotated)
  - Sign
  - Verify signature
- BCS support
  - Move sub-classes to easily serialize and deserialize Move types
  - Unified Argument class for entry function and script payload argument types
  - Full nested serialization/deserialization support
- Examples (both typescript and javascript)
  - Simple transfer transaction example
  - Transfer transaction example using built in transferCoinTransaction
  - Fee payer (aka sponsored) transaction example
  - Multi agent transaction example
  - Mint collection and nft
- Local custom types (instead of generating types)
- In depths type checking on compile time
  - Typescript can infer the return type based on the argument being passed into `generateTransaction` function (singlesigner,multiagent,feepayer)
  - Support for orderBy keys type checking for indexer queries<|MERGE_RESOLUTION|>--- conflicted
+++ resolved
@@ -4,15 +4,12 @@
 
 # Unreleased
 
-<<<<<<< HEAD
 - Log the Move command if `showStdout` is set to true
-=======
 - node now no longer supports older than v20
 - overriding cross spawn for patch
 - Add `AccountUtils` class to help with account serialization and deserialization
 - Add `SingleKeySigner` interface which adds the ability to get the `AnyPublicKey` from a `SingleKeyAccount`
 - We now throw an error earlier when you try to use the faucet with testnet or mainnet, rather than letting the call happen and then fail later.
->>>>>>> 923b5981
 
 # 1.33.1 (2024-11-28)
 
