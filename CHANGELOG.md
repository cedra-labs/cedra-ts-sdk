--- conflicted
+++ resolved
@@ -4,13 +4,10 @@
 
 # Unreleased
 
-<<<<<<< HEAD
-- [`fix`] Allow variable length bitmaps in Multikey accounts, allowing for compatibility between SDKs properly
-=======
 - Upgrade tsup to v8.4.0
 - Export the `crypto/abstraction.ts` file that includes the `AbstractSignature` and `AbstractPublicKey` classes.
->>>>>>> 0dd4e293
-
+- [`fix`] Allow variable length bitmaps in Multikey accounts, allowing for compatibility between SDKs properly
+- 
 # 1.36.0 (2025-03-14)
 
 - Upgrade rotateAuthKey API to allow for unverified auth key rotations.
