--- conflicted
+++ resolved
@@ -6,6 +6,7 @@
 
 - Upgrade tsup to v8.4.0
 - Export the `crypto/abstraction.ts` file that includes the `AbstractSignature` and `AbstractPublicKey` classes.
+- Allow passing in `MoveModule` as ABI for a function, rather than the parsed ABI
 
 # 1.36.0 (2025-03-14)
 
@@ -17,11 +18,7 @@
 - Add support for skipping struct type tag validation.
 - Add support for known enum structs: DelegationKey and RateLimiter.
 - Deprecated `fetchMoveFunctionAbi` and `convertCallArgument`
-<<<<<<< HEAD
-- Allow passing in `MoveModule` as ABI for a function, rather than the parsed ABI
-=======
 - Bump `aptos-client` to 1.1.0
->>>>>>> 0dd4e293
 
 # 1.35.0 (2025-02-11)
 
