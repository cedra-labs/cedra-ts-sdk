--- conflicted
+++ resolved
@@ -4,9 +4,6 @@
 
 # Unreleased
 
-<<<<<<< HEAD
-- Add example for multiagent fee payer transactions
-=======
 - Upgrade tsup to v8.4.0
 - Export the `crypto/abstraction.ts` file that includes the `AbstractSignature` and `AbstractPublicKey` classes.
 - Adds `verifySignatureAsync` to support signature verification that requires fetching chain state.
@@ -16,10 +13,10 @@
 - Fix pagination of AccountResources and AccountModules
 - Add API for `getResourcesPage` and `getModulesPage` to support manual pagination
 - Added `pairedFaMetadataAddress` function to calculate the paired fungible asset metadata address for a given coin type, with enhanced support for various address formats (short form, long form, with leading zeros)
+- Add example for multiagent fee payer transactions
 
 # 1.36.0 (2025-03-14)
 
->>>>>>> 3ac55391
 - Upgrade rotateAuthKey API to allow for unverified auth key rotations.
 - Upgrade rotateAuthKey API to support Account types other than Ed25519.
 - Update simulation for MultiKeyAccount to use signatures of the same type as the corresponding public key.
