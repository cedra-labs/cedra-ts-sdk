--- conflicted
+++ resolved
@@ -4,9 +4,7 @@
 
 # Unreleased
 
-<<<<<<< HEAD
 - [`fix`] Allow variable length bitmaps in Multikey accounts, allowing for compatibility between SDKs properly
-=======
 - Add `truncateAddress` helper function to truncate an address at the middle with an ellipsis.
 
 # 1.35.0 (2025-02-11)
@@ -26,7 +24,6 @@
 # 1.33.2 (2025-01-22)
 
 - [`Fix`] Fixes pagination for GetAccountModules and GetAccountResources. Also, adds more appropriate documentation on offset.
->>>>>>> 6621bec2
 - node now no longer supports older than v20
 - overriding cross spawn for patch
 - Add `AccountUtils` class to help with account serialization and deserialization
