--- conflicted
+++ resolved
@@ -4,13 +4,10 @@
 
 # Unreleased
 
-<<<<<<< HEAD
 - Add example for multiagent fee payer transactions
-=======
 - Upgrade rotateAuthKey API to allow for unverified auth key rotations.
 - Upgrade rotateAuthKey API to support Account types other than Ed25519.
 - Update simulation for MultiKeyAccount to use signatures of the same type as the corresponding public key.
->>>>>>> 43420bb2
 - Add `truncateAddress` helper function to truncate an address at the middle with an ellipsis.
 
 # 1.35.0 (2025-02-11)
