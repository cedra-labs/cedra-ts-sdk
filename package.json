--- conflicted
+++ resolved
@@ -51,15 +51,11 @@
     "@scure/bip32": "^1.3.3",
     "@scure/bip39": "^1.2.1",
     "form-data": "^4.0.0",
-<<<<<<< HEAD
     "jose": "^5.1.3",
     "jwt-decode": "^4.0.0",
     "poseidon-lite": "^0.2.0",
-    "tweetnacl": "^1.0.3"
-=======
     "tweetnacl": "^1.0.3",
     "eventemitter3": "^5.0.1"
->>>>>>> 6e27759c
   },
   "devDependencies": {
     "@aptos-labs/aptos-cli": "^0.1.2",
@@ -91,9 +87,5 @@
     "typedoc": "^0.25.4",
     "typescript": "^5.3.3"
   },
-<<<<<<< HEAD
-  "version": "1.4.0-zeta.0"
-=======
-  "version": "1.5.1"
->>>>>>> 6e27759c
+  "version": "1.5.1-zeta.0"
 }