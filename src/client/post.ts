--- conflicted
+++ resolved
@@ -114,22 +114,6 @@
 export async function postAptosFaucet<Req extends {}, Res extends {}>(
   options: PostAptosRequestOptions,
 ): Promise<AptosResponse<Req, Res>> {
-<<<<<<< HEAD
-  return post<Req, Res>({ ...options, type: AptosApiType.FAUCET });
-}
-
-
-export async function postAptosPepperService<Req extends {}, Res extends {}>(
-  options: PostAptosRequestOptions,
-): Promise<AptosResponse<Req, Res>> {
-  return post<Req, Res>({ ...options, type: AptosApiType.PEPPER });
-}
-
-export async function postAptosProvingService<Req extends {}, Res extends {}>(
-  options: PostAptosRequestOptions,
-): Promise<AptosResponse<Req, Res>> {
-  return post<Req, Res>({ ...options, type: AptosApiType.PROVER });
-=======
   const { aptosConfig } = options;
   // Faucet does not support API_KEY
   // Create a new object with the desired modification
@@ -150,5 +134,17 @@
       HEADERS: { ...modifiedAptosConfig.clientConfig?.HEADERS, ...modifiedAptosConfig.faucetConfig?.HEADERS },
     },
   });
->>>>>>> 26b3e64e
+}
+
+
+export async function postAptosPepperService<Req extends {}, Res extends {}>(
+  options: PostAptosRequestOptions,
+): Promise<AptosResponse<Req, Res>> {
+  return post<Req, Res>({ ...options, type: AptosApiType.PEPPER });
+}
+
+export async function postAptosProvingService<Req extends {}, Res extends {}>(
+  options: PostAptosRequestOptions,
+): Promise<AptosResponse<Req, Res>> {
+  return post<Req, Res>({ ...options, type: AptosApiType.PROVER });
 }