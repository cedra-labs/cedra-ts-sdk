// Copyright © Aptos Foundation
// SPDX-License-Identifier: Apache-2.0

/**
 * The current version of the SDK
 *
 * hardcoded for now, we would want to have it injected dynamically
 */
<<<<<<< HEAD
export const VERSION = "1.9.1.zeta.0";
=======
export const VERSION = "1.10.0";
>>>>>>> 5d80f340
<|MERGE_RESOLUTION|>--- conflicted
+++ resolved
@@ -6,8 +6,4 @@
  *
  * hardcoded for now, we would want to have it injected dynamically
  */
-<<<<<<< HEAD
-export const VERSION = "1.9.1.zeta.0";
-=======
-export const VERSION = "1.10.0";
->>>>>>> 5d80f340
+export const VERSION = "1.10.1-zeta.0";