--- conflicted
+++ resolved
@@ -15,14 +15,10 @@
 import { getLedgerInfo } from "../../internal/general";
 import { getGasPriceEstimation } from "../../internal/transaction";
 import { NetworkToChainId } from "../../utils/apiEndpoints";
-<<<<<<< HEAD
-import { DEFAULT_MAX_GAS_AMOUNT, DEFAULT_TXN_EXP_SEC_FROM_NOW } from "../../utils/const";
-=======
 import {
   DEFAULT_MAX_GAS_AMOUNT,
   DEFAULT_TXN_EXP_SEC_FROM_NOW,
 } from "../../utils/const";
->>>>>>> 7a441fee
 import { normalizeBundle } from "../../utils/normalizeBundle";
 import {
   AccountAuthenticator,
