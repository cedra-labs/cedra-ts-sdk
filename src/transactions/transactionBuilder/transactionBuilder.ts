--- conflicted
+++ resolved
@@ -66,12 +66,9 @@
 import { memoizeAsync } from "../../utils/memoize";
 import { AnyNumber } from "../../types";
 import { getFunctionParts, isScriptDataInput } from "./helpers";
-<<<<<<< HEAD
-import { deriveTransactionType } from "./signingMessage";
-=======
 import { SimpleTransaction } from "../instances/simpleTransaction";
 import { MultiAgentTransaction } from "../instances/multiAgentTransaction";
->>>>>>> 26b3e64e
+import { deriveTransactionType } from "./signingMessage";
 
 /**
  * We are defining function signatures, each with its specific input and output.
@@ -497,8 +494,6 @@
 }
 
 /**
-<<<<<<< HEAD
-=======
  * Hashes the set of values with a SHA-3 256 hash
  * @param input array of UTF-8 strings or Uint8array byte arrays
  */
@@ -529,29 +524,6 @@
 }
 
 /**
- * Derive the raw transaction type - FeePayerRawTransaction or MultiAgentRawTransaction or RawTransaction
- *
- * @param transaction A aptos transaction type
- *
- * @returns FeePayerRawTransaction | MultiAgentRawTransaction | RawTransaction
- */
-export function deriveTransactionType(transaction: AnyRawTransaction): AnyRawTransactionInstance {
-  if (transaction.feePayerAddress) {
-    return new FeePayerRawTransaction(
-      transaction.rawTransaction,
-      transaction.secondarySignerAddresses ?? [],
-      transaction.feePayerAddress,
-    );
-  }
-  if (transaction.secondarySignerAddresses) {
-    return new MultiAgentRawTransaction(transaction.rawTransaction, transaction.secondarySignerAddresses);
-  }
-
-  return transaction.rawTransaction;
-}
-
-/**
->>>>>>> 26b3e64e
  * Generate a multi signers signed transaction that can be submitted to chain
  *
  * @param transaction MultiAgentRawTransaction | FeePayerRawTransaction
@@ -598,33 +570,6 @@
   throw new Error(
     `Cannot prepare multi signers transaction to submission, ${typeof transaction} transaction is not supported`,
   );
-<<<<<<< HEAD
-=======
-}
-
-export function generateSigningMessage(transaction: AnyRawTransaction): Uint8Array {
-  const rawTxn = deriveTransactionType(transaction);
-  const hash = sha3Hash.create();
-
-  if (rawTxn instanceof RawTransaction) {
-    hash.update(RAW_TRANSACTION_SALT);
-  } else if (rawTxn instanceof MultiAgentRawTransaction) {
-    hash.update(RAW_TRANSACTION_WITH_DATA_SALT);
-  } else if (rawTxn instanceof FeePayerRawTransaction) {
-    hash.update(RAW_TRANSACTION_WITH_DATA_SALT);
-  } else {
-    throw new Error(`Unknown transaction type to sign on: ${rawTxn}`);
-  }
-
-  const prefix = hash.digest();
-
-  const body = rawTxn.bcsToBytes();
-
-  const mergedArray = new Uint8Array(prefix.length + body.length);
-  mergedArray.set(prefix);
-  mergedArray.set(body, prefix.length);
-
-  return mergedArray;
 }
 
 /**
@@ -664,5 +609,4 @@
     `${key}-${aptosConfig.network}-${moduleAddress}-${moduleName}-${functionName}`,
     1000 * 60 * 5, // 5 minutes
   )();
->>>>>>> 26b3e64e
 }