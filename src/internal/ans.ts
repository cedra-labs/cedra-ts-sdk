// Copyright © Aptos Foundation
// SPDX-License-Identifier: Apache-2.0

/**
 * This file contains the underlying implementations for exposed API surface in
 * the {@link api/name}. By moving the methods out into a separate file,
 * other namespaces and processes can access these methods without depending on the entire
 * name namespace and without having a dependency cycle error.
 */

import { Account } from "../account";
import { AptosConfig } from "../api/aptosConfig";
<<<<<<< HEAD
import { AccountAddress, AccountAddressInput } from "../core";
import { InputGenerateTransactionOptions, SimpleTransaction } from "../transactions/types";
import { GetANSNameResponse, MoveAddressType, MoveValue, OrderByArg, PaginationArgs, WhereArg } from "../types";
=======
import { Account, AccountAddress, AccountAddressInput } from "../core";
import { InputGenerateTransactionOptions } from "../transactions/types";
import { GetANSNameResponse, MoveAddressType, OrderByArg, PaginationArgs, WhereArg } from "../types";
>>>>>>> 26b3e64e
import { GetNamesQuery } from "../types/generated/operations";
import { GetNames } from "../types/generated/queries";
import { CurrentAptosNamesBoolExp } from "../types/generated/types";
import { Network } from "../utils/apiEndpoints";
import { queryIndexer } from "./general";
import { view } from "./view";
import { generateTransaction } from "./transactionSubmission";
import { SimpleTransaction } from "../transactions/instances/simpleTransaction";

export const VALIDATION_RULES_DESCRIPTION = [
  "A name must be between 3 and 63 characters long,",
  "and can only contain lowercase a-z, 0-9, and hyphens.",
  "A name may not start or end with a hyphen.",
].join(" ");

/**
 *
 * @param fragment A fragment of a name, either the domain or subdomain
 * @returns boolean indicating if the fragment is a valid fragment
 */
export function isValidANSSegment(fragment: string): boolean {
  if (!fragment) return false;
  if (fragment.length < 3) return false;
  if (fragment.length > 63) return false;
  // only lowercase a-z and 0-9 are allowed, along with -. a domain may not start or end with a hyphen
  if (!/^[a-z\d][a-z\d-]{1,61}[a-z\d]$/.test(fragment)) return false;
  return true;
}

/**
 * Checks if an ANS name is valid or not
 *
 * @param name A string of the domain name, can include or exclude the .apt suffix
 */
export function isValidANSName(name: string): { domainName: string; subdomainName?: string } {
  const [first, second, ...rest] = name.replace(/\.apt$/, "").split(".");

  if (rest.length > 0) {
    throw new Error(`${name} is invalid. A name can only have two parts, a domain and a subdomain separated by a "."`);
  }

  if (!isValidANSSegment(first)) {
    throw new Error(`${first} is not valid. ${VALIDATION_RULES_DESCRIPTION}`);
  }

  if (second && !isValidANSSegment(second)) {
    throw new Error(`${second} is not valid. ${VALIDATION_RULES_DESCRIPTION}`);
  }

  return {
    domainName: second || first,
    subdomainName: second ? first : undefined,
  };
}

export const LOCAL_ANS_ACCOUNT_PK =
  process.env.ANS_TEST_ACCOUNT_PRIVATE_KEY ?? "0x37368b46ce665362562c6d1d4ec01a08c8644c488690df5a17e13ba163e20221";
export const LOCAL_ANS_ACCOUNT_ADDRESS =
  process.env.ANS_TEST_ACCOUNT_ADDRESS ?? "0x585fc9f0f0c54183b039ffc770ca282ebd87307916c215a3e692f2f8e4305e82";

const NetworkToAnsContract: Record<Network, string | null> = {
  [Network.TESTNET]: "0x5f8fd2347449685cf41d4db97926ec3a096eaf381332be4f1318ad4d16a8497c",
  [Network.MAINNET]: "0x867ed1f6bf916171b1de3ee92849b8978b7d1b9e0a8cc982a3d19d535dfd9c0c",
  [Network.LOCAL]: LOCAL_ANS_ACCOUNT_ADDRESS,
  [Network.CUSTOM]: null,
  [Network.DEVNET]: null,
  [Network.RANDOMNET]: null,
};

function getRouterAddress(aptosConfig: AptosConfig): string {
  const address = NetworkToAnsContract[aptosConfig.network];
  if (!address) throw new Error(`The ANS contract is not deployed to ${aptosConfig.network}`);
  return address;
}

const unwrapOption = <T>(option: any): T | undefined => {
  if (!!option && typeof option === "object" && "vec" in option && Array.isArray(option.vec)) {
    return option.vec[0];
  }

  return undefined;
};

export async function getOwnerAddress(args: {
  aptosConfig: AptosConfig;
  name: string;
}): Promise<AccountAddress | undefined> {
  const { aptosConfig, name } = args;
  const routerAddress = getRouterAddress(aptosConfig);
  const { domainName, subdomainName } = isValidANSName(name);

  const res = await view({
    aptosConfig,
    payload: {
      function: `${routerAddress}::router::get_owner_addr`,
      functionArguments: [domainName, subdomainName],
    },
  });

  const owner = unwrapOption<MoveAddressType>(res[0]);

  return owner ? AccountAddress.from(owner) : undefined;
}

export interface RegisterNameParameters {
  aptosConfig: AptosConfig;
  sender: Account;
  name: string;
  expiration:
    | { policy: "domain"; years?: 1 }
    | { policy: "subdomain:follow-domain" }
    | { policy: "subdomain:independent"; expirationDate: number };
  transferable?: boolean;
  toAddress?: AccountAddressInput;
  targetAddress?: AccountAddressInput;
  options?: InputGenerateTransactionOptions;
}

export async function registerName(args: RegisterNameParameters): Promise<SimpleTransaction> {
  const { aptosConfig, expiration, name, sender, targetAddress, toAddress, options, transferable } = args;
  const routerAddress = getRouterAddress(aptosConfig);
  const { domainName, subdomainName } = isValidANSName(name);

  const hasSubdomainPolicy =
    expiration.policy === "subdomain:independent" || expiration.policy === "subdomain:follow-domain";

  if (subdomainName && !hasSubdomainPolicy) {
    throw new Error(
      "Subdomains must have an expiration policy of either 'subdomain:independent' or 'subdomain:follow-domain'",
    );
  }

  if (hasSubdomainPolicy && !subdomainName) {
    throw new Error(`Policy is set to ${expiration.policy} but no subdomain was provided`);
  }

  if (expiration.policy === "domain") {
    const years = expiration.years ?? 1;
    if (years !== 1) {
      throw new Error("For now, names can only be registered for 1 year at a time");
    }

    const secondsInYear = 31536000;
    const registrationDuration = years * secondsInYear;

    const transaction = await generateTransaction({
      aptosConfig,
      sender: sender.accountAddress.toString(),
      data: {
        function: `${routerAddress}::router::register_domain`,
        functionArguments: [domainName, registrationDuration, targetAddress, toAddress],
      },
      options,
    });

    return transaction;
  }

  // We are a subdomain
  if (!subdomainName) {
    throw new Error(`${expiration.policy} requires a subdomain to be provided.`);
  }

  const tldExpiration = await getExpiration({ aptosConfig, name: domainName });
  if (!tldExpiration) {
    throw new Error("The domain does not exist");
  }

  const expirationDateInMillisecondsSinceEpoch =
    expiration.policy === "subdomain:independent" ? expiration.expirationDate : tldExpiration;

  if (expirationDateInMillisecondsSinceEpoch > tldExpiration) {
    throw new Error("The subdomain expiration time cannot be greater than the domain expiration time");
  }

  const transaction = await generateTransaction({
    aptosConfig,
    sender: sender.accountAddress.toString(),
    data: {
      function: `${routerAddress}::router::register_subdomain`,
      functionArguments: [
        domainName,
        subdomainName,
        Math.round(expirationDateInMillisecondsSinceEpoch / 1000),
        expiration.policy === "subdomain:follow-domain" ? 1 : 0,
        !!transferable,
        targetAddress,
        toAddress,
      ],
    },
    options,
  });

  return transaction;
}

export async function getExpiration(args: { aptosConfig: AptosConfig; name: string }): Promise<number | undefined> {
  const { aptosConfig, name } = args;
  const routerAddress = getRouterAddress(aptosConfig);
  const { domainName, subdomainName } = isValidANSName(name);

  try {
    const res = await view({
      aptosConfig,
      payload: {
        function: `${routerAddress}::router::get_expiration`,
        functionArguments: [domainName, subdomainName],
      },
    });

    // Normalize expiration time from epoch seconds to epoch milliseconds
    return Number(res[0]) * 1000;
  } catch (e) {
    return undefined;
  }
}

export async function getPrimaryName(args: {
  aptosConfig: AptosConfig;
  address: AccountAddressInput;
}): Promise<string | undefined> {
  const { aptosConfig, address } = args;
  const routerAddress = getRouterAddress(aptosConfig);

  const res = await view({
    aptosConfig,
    payload: {
      function: `${routerAddress}::router::get_primary_name`,
      functionArguments: [AccountAddress.from(address).toString()],
    },
  });

  const domainName = unwrapOption<MoveAddressType>(res[1]);
  const subdomainName = unwrapOption<MoveAddressType>(res[0]);

  if (!domainName) return undefined;

  return [subdomainName, domainName].filter(Boolean).join(".");
}

export async function setPrimaryName(args: {
  aptosConfig: AptosConfig;
  sender: Account;
  name?: string;
  options?: InputGenerateTransactionOptions;
}): Promise<SimpleTransaction> {
  const { aptosConfig, sender, name, options } = args;
  const routerAddress = getRouterAddress(aptosConfig);

  if (!name) {
    const transaction = await generateTransaction({
      aptosConfig,
      sender: sender.accountAddress.toString(),
      data: {
        function: `${routerAddress}::router::clear_primary_name`,
        functionArguments: [],
      },
      options,
    });

    return transaction;
  }

  const { domainName, subdomainName } = isValidANSName(name);

  const transaction = await generateTransaction({
    aptosConfig,
    sender: sender.accountAddress.toString(),
    data: {
      function: `${routerAddress}::router::set_primary_name`,
      functionArguments: [domainName, subdomainName],
    },
    options,
  });

  return transaction;
}

export async function getTargetAddress(args: {
  aptosConfig: AptosConfig;
  name: string;
}): Promise<AccountAddress | undefined> {
  const { aptosConfig, name } = args;
  const routerAddress = getRouterAddress(aptosConfig);
  const { domainName, subdomainName } = isValidANSName(name);

  const res = await view({
    aptosConfig,
    payload: {
      function: `${routerAddress}::router::get_target_addr`,
      functionArguments: [domainName, subdomainName],
    },
  });

  const target = unwrapOption<MoveAddressType>(res[0]);
  return target ? AccountAddress.from(target) : undefined;
}

export async function setTargetAddress(args: {
  aptosConfig: AptosConfig;
  sender: Account;
  name: string;
  address: AccountAddressInput;
  options?: InputGenerateTransactionOptions;
}): Promise<SimpleTransaction> {
  const { aptosConfig, sender, name, address, options } = args;
  const routerAddress = getRouterAddress(aptosConfig);
  const { domainName, subdomainName } = isValidANSName(name);

  const transaction = await generateTransaction({
    aptosConfig,
    sender: sender.accountAddress.toString(),
    data: {
      function: `${routerAddress}::router::set_target_addr`,
      functionArguments: [domainName, subdomainName, address],
    },
    options,
  });

  return transaction;
}

export async function getName(args: {
  aptosConfig: AptosConfig;
  name: string;
}): Promise<GetANSNameResponse[0] | undefined> {
  const { aptosConfig, name } = args;
  const { domainName, subdomainName = "" } = isValidANSName(name);

  const where: CurrentAptosNamesBoolExp = {
    domain: { _eq: domainName },
    subdomain: { _eq: subdomainName },
    is_active: { _eq: true },
  };

  const data = await queryIndexer<GetNamesQuery>({
    aptosConfig,
    query: {
      query: GetNames,
      variables: {
        where_condition: where,
        limit: 1,
      },
    },
    originMethod: "getName",
  });

  // Convert the expiration_timestamp from an ISO string to milliseconds since epoch
  let res = data.current_aptos_names[0];
  if (res) {
    res = sanitizeANSName(res);
  }

  return res;
}

interface QueryNamesOptions {
  options?: PaginationArgs & OrderByArg<GetANSNameResponse[0]> & WhereArg<CurrentAptosNamesBoolExp>;
}

export interface GetAccountNamesArgs extends QueryNamesOptions {
  accountAddress: AccountAddressInput;
}

export async function getAccountNames(
  args: { aptosConfig: AptosConfig } & GetAccountNamesArgs,
): Promise<GetANSNameResponse> {
  const { aptosConfig, options, accountAddress } = args;

  const expirationDate = await getANSExpirationDate({ aptosConfig });

  const data = await queryIndexer<GetNamesQuery>({
    aptosConfig,
    originMethod: "getAccountNames",
    query: {
      query: GetNames,
      variables: {
        limit: options?.limit,
        offset: options?.offset,
        order_by: options?.orderBy,
        where_condition: {
          ...(args.options?.where ?? {}),
          owner_address: { _eq: accountAddress.toString() },
          expiration_timestamp: { _gte: expirationDate },
        },
      },
    },
  });

  return data.current_aptos_names.map(sanitizeANSName);
}

export interface GetAccountDomainsArgs extends QueryNamesOptions {
  accountAddress: AccountAddressInput;
}

export async function getAccountDomains(
  args: { aptosConfig: AptosConfig } & GetAccountDomainsArgs,
): Promise<GetANSNameResponse> {
  const { aptosConfig, options, accountAddress } = args;

  const expirationDate = await getANSExpirationDate({ aptosConfig });

  const data = await queryIndexer<GetNamesQuery>({
    aptosConfig,
    originMethod: "getAccountDomains",
    query: {
      query: GetNames,
      variables: {
        limit: options?.limit,
        offset: options?.offset,
        order_by: options?.orderBy,
        where_condition: {
          ...(args.options?.where ?? {}),
          owner_address: { _eq: accountAddress.toString() },
          expiration_timestamp: { _gte: expirationDate },
          subdomain: { _eq: "" },
        },
      },
    },
  });

  return data.current_aptos_names.map(sanitizeANSName);
}

export interface GetAccountSubdomainsArgs extends QueryNamesOptions {
  accountAddress: AccountAddressInput;
}

export async function getAccountSubdomains(
  args: { aptosConfig: AptosConfig } & GetAccountSubdomainsArgs,
): Promise<GetANSNameResponse> {
  const { aptosConfig, options, accountAddress } = args;

  const expirationDate = await getANSExpirationDate({ aptosConfig });

  const data = await queryIndexer<GetNamesQuery>({
    aptosConfig,
    originMethod: "getAccountSubdomains",
    query: {
      query: GetNames,
      variables: {
        limit: options?.limit,
        offset: options?.offset,
        order_by: options?.orderBy,
        where_condition: {
          ...(args.options?.where ?? {}),
          owner_address: { _eq: accountAddress.toString() },
          expiration_timestamp: { _gte: expirationDate },
          subdomain: { _neq: "" },
        },
      },
    },
  });

  return data.current_aptos_names.map(sanitizeANSName);
}

export interface GetDomainSubdomainsArgs extends QueryNamesOptions {
  domain: string;
}

export async function getDomainSubdomains(
  args: { aptosConfig: AptosConfig } & GetDomainSubdomainsArgs,
): Promise<GetANSNameResponse> {
  const { aptosConfig, options, domain } = args;

  const data = await queryIndexer<GetNamesQuery>({
    aptosConfig,
    originMethod: "getDomainSubdomains",
    query: {
      query: GetNames,
      variables: {
        limit: options?.limit,
        offset: options?.offset,
        order_by: options?.orderBy,
        where_condition: {
          ...(args.options?.where ?? {}),
          domain: { _eq: domain },
          subdomain: { _neq: "" },
          is_active: { _eq: true },
        },
      },
    },
  });

  return data.current_aptos_names.map(sanitizeANSName);
}

/**
 * This function returns the expiration date in which a name is fully expired as
 * defined by the contract.  The grace period allows for names to be past
 * expiration for a certain amount of time before they are released to the
 * public. The names will not function as normal, but the owner can renew
 * without others taking ownership of the name. At the time of writing, the
 * contract specified 30 days.
 *
 * @param args.aptosConfig an AptosConfig object
 * @returns
 */
async function getANSExpirationDate(args: { aptosConfig: AptosConfig }): Promise<string> {
  const { aptosConfig } = args;
  const routerAddress = getRouterAddress(aptosConfig);

  const [gracePeriodInSeconds] = await view<[number]>({
    aptosConfig,
    payload: {
      function: `${routerAddress}::config::reregistration_grace_sec`,
      functionArguments: [],
    },
  });

  const gracePeriodInDays = gracePeriodInSeconds / 60 / 60 / 24;
  const now = () => new Date();
  return new Date(now().setDate(now().getDate() - gracePeriodInDays)).toISOString();
}

export async function renewDomain(args: {
  aptosConfig: AptosConfig;
  sender: Account;
  name: string;
  years?: 1;
  options?: InputGenerateTransactionOptions;
}): Promise<SimpleTransaction> {
  const { aptosConfig, sender, name, years = 1, options } = args;
  const routerAddress = getRouterAddress(aptosConfig);
  const renewalDuration = years * 31536000;
  const { domainName, subdomainName } = isValidANSName(name);

  if (subdomainName) {
    throw new Error("Subdomains cannot be renewed");
  }

  if (years !== 1) {
    throw new Error("Currently, only 1 year renewals are supported");
  }

  const transaction = await generateTransaction({
    aptosConfig,
    sender: sender.accountAddress.toString(),
    data: {
      function: `${routerAddress}::router::renew_domain`,
      functionArguments: [domainName, renewalDuration],
    },
    options,
  });

  return transaction;
}

/**
 * The indexer returns ISO strings for expiration, however the contract works in
 * epoch milliseconds. This function converts the ISO string to epoch
 * milliseconds. In the future, if other properties need sanitization, this can
 * be extended.
 */
function sanitizeANSName(name: GetANSNameResponse[0]): GetANSNameResponse[0] {
  return {
    ...name,
    expiration_timestamp: new Date(name.expiration_timestamp).getTime(),
  };
}<|MERGE_RESOLUTION|>--- conflicted
+++ resolved
@@ -10,15 +10,9 @@
 
 import { Account } from "../account";
 import { AptosConfig } from "../api/aptosConfig";
-<<<<<<< HEAD
 import { AccountAddress, AccountAddressInput } from "../core";
-import { InputGenerateTransactionOptions, SimpleTransaction } from "../transactions/types";
-import { GetANSNameResponse, MoveAddressType, MoveValue, OrderByArg, PaginationArgs, WhereArg } from "../types";
-=======
-import { Account, AccountAddress, AccountAddressInput } from "../core";
 import { InputGenerateTransactionOptions } from "../transactions/types";
 import { GetANSNameResponse, MoveAddressType, OrderByArg, PaginationArgs, WhereArg } from "../types";
->>>>>>> 26b3e64e
 import { GetNamesQuery } from "../types/generated/operations";
 import { GetNames } from "../types/generated/queries";
 import { CurrentAptosNamesBoolExp } from "../types/generated/types";
