// Copyright © Aptos Foundation
// SPDX-License-Identifier: Apache-2.0

/**
 * This file contains the underlying implementations for exposed API surface in
 * the {@link api/digitalAsset}. By moving the methods out into a separate file,
 * other namespaces and processes can access these methods without depending on the entire
 * digitalAsset namespace and without having a dependency cycle error.
 */

import { AptosConfig } from "../api/aptosConfig";
import { Bool, MoveString, MoveVector, U64 } from "../bcs";
<<<<<<< HEAD
import { AccountAddress, AccountAddressInput } from "../core";
import { EntryFunctionABI, InputGenerateTransactionOptions, SimpleTransaction } from "../transactions/types";
=======
import { Account, AccountAddress, AccountAddressInput } from "../core";
import { EntryFunctionABI, InputGenerateTransactionOptions } from "../transactions/types";
>>>>>>> 26b3e64e
import {
  AnyNumber,
  GetCollectionDataResponse,
  GetCurrentTokenOwnershipResponse,
  GetOwnedTokensResponse,
  GetTokenActivityResponse,
  GetTokenDataResponse,
  MoveAbility,
  MoveStructId,
  OrderByArg,
  PaginationArgs,
  TokenStandardArg,
} from "../types";
import {
  GetCollectionDataQuery,
  GetCurrentTokenOwnershipQuery,
  GetTokenActivityQuery,
  GetTokenDataQuery,
} from "../types/generated/operations";
import {
  GetCollectionData,
  GetCurrentTokenOwnership,
  GetTokenActivity,
  GetTokenData,
} from "../types/generated/queries";
import { queryIndexer } from "./general";
import { generateTransaction } from "./transactionSubmission";
import { MAX_U64_BIG_INT } from "../bcs/consts";
import { CurrentTokenOwnershipsV2BoolExp, TokenActivitiesV2BoolExp } from "../types/generated/types";
import {
  checkOrConvertArgument,
  objectStructTag,
  parseTypeTag,
  stringStructTag,
  TypeTagAddress,
  TypeTagBool,
  TypeTagGeneric,
  TypeTagStruct,
  TypeTagU64,
  TypeTagVector,
} from "../transactions";
<<<<<<< HEAD
import { Account } from "../account";
=======
import { SimpleTransaction } from "../transactions/instances/simpleTransaction";
>>>>>>> 26b3e64e

// A property type map for the user input and what Move expects
const PropertyTypeMap = {
  BOOLEAN: "bool",
  U8: "u8",
  U16: "u16",
  U32: "u32",
  U64: "u64",
  U128: "u128",
  U256: "u256",
  ADDRESS: "address",
  STRING: "0x1::string::String",
  ARRAY: "vector<u8>",
};

export type PropertyType = keyof typeof PropertyTypeMap;

// Accepted property value types for user input
// To pass in an Array, use Uint8Array type
// for example `new MoveVector([new MoveString("hello"), new MoveString("world")]).bcsToBytes()`
export type PropertyValue = boolean | number | bigint | string | AccountAddress | Uint8Array;

// The default digital asset type to use if non provided
const defaultDigitalAssetType = "0x4::token::Token";

// FETCH QUERIES

export async function getDigitalAssetData(args: {
  aptosConfig: AptosConfig;
  digitalAssetAddress: AccountAddressInput;
}): Promise<GetTokenDataResponse> {
  const { aptosConfig, digitalAssetAddress } = args;

  const whereCondition: { token_data_id: { _eq: string } } = {
    token_data_id: { _eq: AccountAddress.from(digitalAssetAddress).toStringLong() },
  };

  const graphqlQuery = {
    query: GetTokenData,
    variables: {
      where_condition: whereCondition,
    },
  };

  const data = await queryIndexer<GetTokenDataQuery>({
    aptosConfig,
    query: graphqlQuery,
    originMethod: "getDigitalAssetData",
  });

  return data.current_token_datas_v2[0];
}

export async function getCurrentDigitalAssetOwnership(args: {
  aptosConfig: AptosConfig;
  digitalAssetAddress: AccountAddressInput;
}): Promise<GetCurrentTokenOwnershipResponse> {
  const { aptosConfig, digitalAssetAddress } = args;

  const whereCondition: CurrentTokenOwnershipsV2BoolExp = {
    token_data_id: { _eq: AccountAddress.from(digitalAssetAddress).toStringLong() },
    amount: { _gt: 0 },
  };

  const graphqlQuery = {
    query: GetCurrentTokenOwnership,
    variables: {
      where_condition: whereCondition,
    },
  };

  const data = await queryIndexer<GetCurrentTokenOwnershipQuery>({
    aptosConfig,
    query: graphqlQuery,
    originMethod: "getCurrentDigitalAssetOwnership",
  });

  return data.current_token_ownerships_v2[0];
}

export async function getOwnedDigitalAssets(args: {
  aptosConfig: AptosConfig;
  ownerAddress: AccountAddressInput;
  options?: PaginationArgs & OrderByArg<GetTokenActivityResponse[0]>;
}): Promise<GetOwnedTokensResponse> {
  const { aptosConfig, ownerAddress, options } = args;

  const whereCondition: CurrentTokenOwnershipsV2BoolExp = {
    owner_address: { _eq: AccountAddress.from(ownerAddress).toStringLong() },
    amount: { _gt: 0 },
  };

  const graphqlQuery = {
    query: GetCurrentTokenOwnership,
    variables: {
      where_condition: whereCondition,
      offset: options?.offset,
      limit: options?.limit,
      order_by: options?.orderBy,
    },
  };

  const data = await queryIndexer<GetCurrentTokenOwnershipQuery>({
    aptosConfig,
    query: graphqlQuery,
    originMethod: "getOwnedDigitalAssets",
  });

  return data.current_token_ownerships_v2;
}

export async function getDigitalAssetActivity(args: {
  aptosConfig: AptosConfig;
  digitalAssetAddress: AccountAddressInput;
  options?: PaginationArgs & OrderByArg<GetTokenActivityResponse[0]>;
}): Promise<GetTokenActivityResponse> {
  const { aptosConfig, digitalAssetAddress, options } = args;

  const whereCondition: TokenActivitiesV2BoolExp = {
    token_data_id: { _eq: AccountAddress.from(digitalAssetAddress).toStringLong() },
  };

  const graphqlQuery = {
    query: GetTokenActivity,
    variables: {
      where_condition: whereCondition,
      offset: options?.offset,
      limit: options?.limit,
      order_by: options?.orderBy,
    },
  };

  const data = await queryIndexer<GetTokenActivityQuery>({
    aptosConfig,
    query: graphqlQuery,
    originMethod: "getDigitalAssetActivity",
  });

  return data.token_activities_v2;
}

export interface CreateCollectionOptions {
  maxSupply?: AnyNumber;
  mutableDescription?: boolean;
  mutableRoyalty?: boolean;
  mutableURI?: boolean;
  mutableTokenDescription?: boolean;
  mutableTokenName?: boolean;
  mutableTokenProperties?: boolean;
  mutableTokenURI?: boolean;
  tokensBurnableByCreator?: boolean;
  tokensFreezableByCreator?: boolean;
  royaltyNumerator?: number;
  royaltyDenominator?: number;
}

const createCollectionAbi: EntryFunctionABI = {
  typeParameters: [],
  parameters: [
    new TypeTagStruct(stringStructTag()),
    new TypeTagU64(),
    new TypeTagStruct(stringStructTag()),
    new TypeTagStruct(stringStructTag()),
    new TypeTagBool(),
    new TypeTagBool(),
    new TypeTagBool(),
    new TypeTagBool(),
    new TypeTagBool(),
    new TypeTagBool(),
    new TypeTagBool(),
    new TypeTagBool(),
    new TypeTagBool(),
    new TypeTagU64(),
    new TypeTagU64(),
  ],
};

export async function createCollectionTransaction(
  args: {
    aptosConfig: AptosConfig;
    creator: Account;
    description: string;
    name: string;
    uri: string;
    options?: InputGenerateTransactionOptions;
  } & CreateCollectionOptions,
): Promise<SimpleTransaction> {
  const { aptosConfig, options, creator } = args;
  return generateTransaction({
    aptosConfig,
    sender: creator.accountAddress,
    data: {
      function: "0x4::aptos_token::create_collection",
      functionArguments: [
        // Do not change the order
        new MoveString(args.description),
        new U64(args.maxSupply ?? MAX_U64_BIG_INT),
        new MoveString(args.name),
        new MoveString(args.uri),
        new Bool(args.mutableDescription ?? true),
        new Bool(args.mutableRoyalty ?? true),
        new Bool(args.mutableURI ?? true),
        new Bool(args.mutableTokenDescription ?? true),
        new Bool(args.mutableTokenName ?? true),
        new Bool(args.mutableTokenProperties ?? true),
        new Bool(args.mutableTokenURI ?? true),
        new Bool(args.tokensBurnableByCreator ?? true),
        new Bool(args.tokensFreezableByCreator ?? true),
        new U64(args.royaltyNumerator ?? 0),
        new U64(args.royaltyDenominator ?? 1),
      ],
      abi: createCollectionAbi,
    },
    options,
  });
}

export async function getCollectionData(args: {
  aptosConfig: AptosConfig;
  creatorAddress: AccountAddressInput;
  collectionName: string;
  options?: TokenStandardArg;
}): Promise<GetCollectionDataResponse> {
  const { aptosConfig, creatorAddress, collectionName, options } = args;
  const address = AccountAddress.from(creatorAddress);

  const whereCondition: any = {
    collection_name: { _eq: collectionName },
    creator_address: { _eq: address.toStringLong() },
  };

  if (options?.tokenStandard) {
    whereCondition.token_standard = { _eq: options?.tokenStandard ?? "v2" };
  }

  const graphqlQuery = {
    query: GetCollectionData,
    variables: {
      where_condition: whereCondition,
    },
  };
  const data = await queryIndexer<GetCollectionDataQuery>({
    aptosConfig,
    query: graphqlQuery,
    originMethod: "getCollectionData",
  });

  return data.current_collections_v2[0];
}

export async function getCollectionDataByCollectionId(args: {
  aptosConfig: AptosConfig;
  collectionId: AccountAddressInput;
}): Promise<GetCollectionDataResponse> {
  const { aptosConfig, collectionId } = args;
  const address = AccountAddress.from(collectionId);

  const whereCondition: any = {
    collection_id: { _eq: address.toStringLong() },
  };

  const graphqlQuery = {
    query: GetCollectionData,
    variables: {
      where_condition: whereCondition,
    },
  };
  const data = await queryIndexer<GetCollectionDataQuery>({
    aptosConfig,
    query: graphqlQuery,
    originMethod: "getCollectionData",
  });

  return data.current_collections_v2[0];
}

export async function getCollectionId(args: {
  aptosConfig: AptosConfig;
  creatorAddress: AccountAddressInput;
  collectionName: string;
  options?: TokenStandardArg;
}): Promise<string> {
  return (await getCollectionData(args)).collection_id;
}

// TRANSACTIONS

const mintDigitalAssetAbi: EntryFunctionABI = {
  typeParameters: [],
  parameters: [
    new TypeTagStruct(stringStructTag()),
    new TypeTagStruct(stringStructTag()),
    new TypeTagStruct(stringStructTag()),
    new TypeTagStruct(stringStructTag()),
    new TypeTagVector(new TypeTagStruct(stringStructTag())),
    new TypeTagVector(new TypeTagStruct(stringStructTag())),
    new TypeTagVector(TypeTagVector.u8()),
  ],
};

export async function mintDigitalAssetTransaction(args: {
  aptosConfig: AptosConfig;
  creator: Account;
  collection: string;
  description: string;
  name: string;
  uri: string;
  propertyKeys?: Array<string>;
  propertyTypes?: Array<PropertyType>;
  propertyValues?: Array<PropertyValue>;
  options?: InputGenerateTransactionOptions;
}): Promise<SimpleTransaction> {
  const {
    aptosConfig,
    options,
    creator,
    collection,
    description,
    name,
    uri,
    propertyKeys,
    propertyTypes,
    propertyValues,
  } = args;
  const convertedPropertyType = propertyTypes?.map((type) => PropertyTypeMap[type]);
  return generateTransaction({
    aptosConfig,
    sender: creator.accountAddress,
    data: {
      function: "0x4::aptos_token::mint",
      functionArguments: [
        new MoveString(collection),
        new MoveString(description),
        new MoveString(name),
        new MoveString(uri),
        MoveVector.MoveString(propertyKeys ?? []),
        MoveVector.MoveString(convertedPropertyType ?? []),
        getPropertyValueRaw(propertyValues ?? [], convertedPropertyType ?? []),
      ],
      abi: mintDigitalAssetAbi,
    },
    options,
  });
}

const transferDigitalAssetAbi: EntryFunctionABI = {
  typeParameters: [{ constraints: [MoveAbility.KEY] }],
  parameters: [new TypeTagStruct(objectStructTag(new TypeTagGeneric(0))), new TypeTagAddress()],
};

export async function transferDigitalAssetTransaction(args: {
  aptosConfig: AptosConfig;
  sender: Account;
  digitalAssetAddress: AccountAddressInput;
  recipient: AccountAddressInput;
  digitalAssetType?: MoveStructId;
  options?: InputGenerateTransactionOptions;
}): Promise<SimpleTransaction> {
  const { aptosConfig, sender, digitalAssetAddress, recipient, digitalAssetType, options } = args;
  return generateTransaction({
    aptosConfig,
    sender: sender.accountAddress,
    data: {
      function: "0x1::object::transfer",
      typeArguments: [digitalAssetType ?? defaultDigitalAssetType],
      functionArguments: [AccountAddress.from(digitalAssetAddress), AccountAddress.from(recipient)],
      abi: transferDigitalAssetAbi,
    },
    options,
  });
}

const mintSoulBoundAbi: EntryFunctionABI = {
  typeParameters: [],
  parameters: [
    new TypeTagStruct(stringStructTag()),
    new TypeTagStruct(stringStructTag()),
    new TypeTagStruct(stringStructTag()),
    new TypeTagStruct(stringStructTag()),
    new TypeTagVector(new TypeTagStruct(stringStructTag())),
    new TypeTagVector(new TypeTagStruct(stringStructTag())),
    new TypeTagVector(TypeTagVector.u8()),
    new TypeTagAddress(),
  ],
};

export async function mintSoulBoundTransaction(args: {
  aptosConfig: AptosConfig;
  account: Account;
  collection: string;
  description: string;
  name: string;
  uri: string;
  recipient: AccountAddress;
  propertyKeys?: Array<string>;
  propertyTypes?: Array<PropertyType>;
  propertyValues?: Array<PropertyValue>;
  options?: InputGenerateTransactionOptions;
}): Promise<SimpleTransaction> {
  const {
    aptosConfig,
    account,
    collection,
    description,
    name,
    uri,
    recipient,
    propertyKeys,
    propertyTypes,
    propertyValues,
    options,
  } = args;
  if (propertyKeys?.length !== propertyValues?.length) {
    throw new Error("Property keys and property values counts do not match");
  }
  if (propertyTypes?.length !== propertyValues?.length) {
    throw new Error("Property types and property values counts do not match");
  }
  const convertedPropertyType = propertyTypes?.map((type) => PropertyTypeMap[type]);
  return generateTransaction({
    aptosConfig,
    sender: account.accountAddress,
    data: {
      function: "0x4::aptos_token::mint_soul_bound",
      functionArguments: [
        collection,
        description,
        name,
        uri,
        MoveVector.MoveString(propertyKeys ?? []),
        MoveVector.MoveString(convertedPropertyType ?? []),
        getPropertyValueRaw(propertyValues ?? [], convertedPropertyType ?? []),
        recipient,
      ],
      abi: mintSoulBoundAbi,
    },
    options,
  });
}

const burnDigitalAssetAbi: EntryFunctionABI = {
  typeParameters: [{ constraints: [MoveAbility.KEY] }],
  parameters: [new TypeTagStruct(objectStructTag(new TypeTagGeneric(0)))],
};

export async function burnDigitalAssetTransaction(args: {
  aptosConfig: AptosConfig;
  creator: Account;
  digitalAssetAddress: AccountAddressInput;
  digitalAssetType?: MoveStructId;
  options?: InputGenerateTransactionOptions;
}): Promise<SimpleTransaction> {
  const { aptosConfig, creator, digitalAssetAddress, digitalAssetType, options } = args;
  return generateTransaction({
    aptosConfig,
    sender: creator.accountAddress,
    data: {
      function: "0x4::aptos_token::burn",
      typeArguments: [digitalAssetType ?? defaultDigitalAssetType],
      functionArguments: [AccountAddress.from(digitalAssetAddress)],
      abi: burnDigitalAssetAbi,
    },
    options,
  });
}

const freezeDigitalAssetAbi: EntryFunctionABI = {
  typeParameters: [{ constraints: [MoveAbility.KEY] }],
  parameters: [new TypeTagStruct(objectStructTag(new TypeTagGeneric(0)))],
};

export async function freezeDigitalAssetTransferTransaction(args: {
  aptosConfig: AptosConfig;
  creator: Account;
  digitalAssetAddress: AccountAddressInput;
  digitalAssetType?: MoveStructId;
  options?: InputGenerateTransactionOptions;
}): Promise<SimpleTransaction> {
  const { aptosConfig, creator, digitalAssetAddress, digitalAssetType, options } = args;
  return generateTransaction({
    aptosConfig,
    sender: creator.accountAddress,
    data: {
      function: "0x4::aptos_token::freeze_transfer",
      typeArguments: [digitalAssetType ?? defaultDigitalAssetType],
      functionArguments: [digitalAssetAddress],
      abi: freezeDigitalAssetAbi,
    },
    options,
  });
}

const unfreezeDigitalAssetAbi: EntryFunctionABI = {
  typeParameters: [{ constraints: [MoveAbility.KEY] }],
  parameters: [new TypeTagStruct(objectStructTag(new TypeTagGeneric(0)))],
};

export async function unfreezeDigitalAssetTransferTransaction(args: {
  aptosConfig: AptosConfig;
  creator: Account;
  digitalAssetAddress: AccountAddressInput;
  digitalAssetType?: MoveStructId;
  options?: InputGenerateTransactionOptions;
}): Promise<SimpleTransaction> {
  const { aptosConfig, creator, digitalAssetAddress, digitalAssetType, options } = args;
  return generateTransaction({
    aptosConfig,
    sender: creator.accountAddress,
    data: {
      function: "0x4::aptos_token::unfreeze_transfer",
      typeArguments: [digitalAssetType ?? defaultDigitalAssetType],
      functionArguments: [digitalAssetAddress],
      abi: unfreezeDigitalAssetAbi,
    },
    options,
  });
}

const setDigitalAssetDescriptionAbi: EntryFunctionABI = {
  typeParameters: [{ constraints: [MoveAbility.KEY] }],
  parameters: [new TypeTagStruct(objectStructTag(new TypeTagGeneric(0))), new TypeTagStruct(stringStructTag())],
};

export async function setDigitalAssetDescriptionTransaction(args: {
  aptosConfig: AptosConfig;
  creator: Account;
  description: string;
  digitalAssetAddress: AccountAddressInput;
  digitalAssetType?: MoveStructId;
  options?: InputGenerateTransactionOptions;
}): Promise<SimpleTransaction> {
  const { aptosConfig, creator, description, digitalAssetAddress, digitalAssetType, options } = args;
  return generateTransaction({
    aptosConfig,
    sender: creator.accountAddress,
    data: {
      function: "0x4::aptos_token::set_description",
      typeArguments: [digitalAssetType ?? defaultDigitalAssetType],
      functionArguments: [AccountAddress.from(digitalAssetAddress), new MoveString(description)],
      abi: setDigitalAssetDescriptionAbi,
    },
    options,
  });
}

const setDigitalAssetNameAbi: EntryFunctionABI = {
  typeParameters: [{ constraints: [MoveAbility.KEY] }],
  parameters: [new TypeTagStruct(objectStructTag(new TypeTagGeneric(0))), new TypeTagStruct(stringStructTag())],
};

export async function setDigitalAssetNameTransaction(args: {
  aptosConfig: AptosConfig;
  creator: Account;
  name: string;
  digitalAssetAddress: AccountAddressInput;
  digitalAssetType?: MoveStructId;
  options?: InputGenerateTransactionOptions;
}): Promise<SimpleTransaction> {
  const { aptosConfig, creator, name, digitalAssetAddress, digitalAssetType, options } = args;
  return generateTransaction({
    aptosConfig,
    sender: creator.accountAddress,
    data: {
      function: "0x4::aptos_token::set_name",
      typeArguments: [digitalAssetType ?? defaultDigitalAssetType],
      functionArguments: [AccountAddress.from(digitalAssetAddress), new MoveString(name)],
      abi: setDigitalAssetNameAbi,
    },
    options,
  });
}

const setDigitalAssetURIAbi: EntryFunctionABI = {
  typeParameters: [{ constraints: [MoveAbility.KEY] }],
  parameters: [new TypeTagStruct(objectStructTag(new TypeTagGeneric(0))), new TypeTagStruct(stringStructTag())],
};

export async function setDigitalAssetURITransaction(args: {
  aptosConfig: AptosConfig;
  creator: Account;
  uri: string;
  digitalAssetAddress: AccountAddressInput;
  digitalAssetType?: MoveStructId;
  options?: InputGenerateTransactionOptions;
}): Promise<SimpleTransaction> {
  const { aptosConfig, creator, uri, digitalAssetAddress, digitalAssetType, options } = args;
  return generateTransaction({
    aptosConfig,
    sender: creator.accountAddress,
    data: {
      function: "0x4::aptos_token::set_uri",
      typeArguments: [digitalAssetType ?? defaultDigitalAssetType],
      functionArguments: [AccountAddress.from(digitalAssetAddress), new MoveString(uri)],
      abi: setDigitalAssetURIAbi,
    },
    options,
  });
}

const addDigitalAssetPropertyAbi: EntryFunctionABI = {
  typeParameters: [{ constraints: [MoveAbility.KEY] }],
  parameters: [
    new TypeTagStruct(objectStructTag(new TypeTagGeneric(0))),
    new TypeTagStruct(stringStructTag()),
    new TypeTagStruct(stringStructTag()),
    TypeTagVector.u8(),
  ],
};

export async function addDigitalAssetPropertyTransaction(args: {
  aptosConfig: AptosConfig;
  creator: Account;
  propertyKey: string;
  propertyType: PropertyType;
  propertyValue: PropertyValue;
  digitalAssetAddress: AccountAddressInput;
  digitalAssetType?: MoveStructId;
  options?: InputGenerateTransactionOptions;
}): Promise<SimpleTransaction> {
  const {
    aptosConfig,
    creator,
    propertyKey,
    propertyType,
    propertyValue,
    digitalAssetAddress,
    digitalAssetType,
    options,
  } = args;
  return generateTransaction({
    aptosConfig,
    sender: creator.accountAddress,
    data: {
      function: "0x4::aptos_token::add_property",
      typeArguments: [digitalAssetType ?? defaultDigitalAssetType],
      functionArguments: [
        AccountAddress.from(digitalAssetAddress),
        new MoveString(propertyKey),
        new MoveString(PropertyTypeMap[propertyType]),
        MoveVector.U8(getSinglePropertyValueRaw(propertyValue, PropertyTypeMap[propertyType])),
      ],
      abi: addDigitalAssetPropertyAbi,
    },
    options,
  });
}

const removeDigitalAssetPropertyAbi: EntryFunctionABI = {
  typeParameters: [{ constraints: [MoveAbility.KEY] }],
  parameters: [new TypeTagStruct(objectStructTag(new TypeTagGeneric(0))), new TypeTagStruct(stringStructTag())],
};

export async function removeDigitalAssetPropertyTransaction(args: {
  aptosConfig: AptosConfig;
  creator: Account;
  propertyKey: string;
  digitalAssetAddress: AccountAddressInput;
  digitalAssetType?: MoveStructId;
  options?: InputGenerateTransactionOptions;
}): Promise<SimpleTransaction> {
  const { aptosConfig, creator, propertyKey, digitalAssetAddress, digitalAssetType, options } = args;
  return generateTransaction({
    aptosConfig,
    sender: creator.accountAddress,
    data: {
      function: "0x4::aptos_token::remove_property",
      typeArguments: [digitalAssetType ?? defaultDigitalAssetType],
      functionArguments: [AccountAddress.from(digitalAssetAddress), new MoveString(propertyKey)],
      abi: removeDigitalAssetPropertyAbi,
    },
    options,
  });
}

const updateDigitalAssetPropertyAbi: EntryFunctionABI = {
  typeParameters: [{ constraints: [MoveAbility.KEY] }],
  parameters: [
    new TypeTagStruct(objectStructTag(new TypeTagGeneric(0))),
    new TypeTagStruct(stringStructTag()),
    new TypeTagStruct(stringStructTag()),
    TypeTagVector.u8(),
  ],
};

export async function updateDigitalAssetPropertyTransaction(args: {
  aptosConfig: AptosConfig;
  creator: Account;
  propertyKey: string;
  propertyType: PropertyType;
  propertyValue: PropertyValue;
  digitalAssetAddress: AccountAddressInput;
  digitalAssetType?: MoveStructId;
  options?: InputGenerateTransactionOptions;
}): Promise<SimpleTransaction> {
  const {
    aptosConfig,
    creator,
    propertyKey,
    propertyType,
    propertyValue,
    digitalAssetAddress,
    digitalAssetType,
    options,
  } = args;
  return generateTransaction({
    aptosConfig,
    sender: creator.accountAddress,
    data: {
      function: "0x4::aptos_token::update_property",
      typeArguments: [digitalAssetType ?? defaultDigitalAssetType],
      functionArguments: [
        AccountAddress.from(digitalAssetAddress),
        new MoveString(propertyKey),
        new MoveString(PropertyTypeMap[propertyType]),
        getSinglePropertyValueRaw(propertyValue, PropertyTypeMap[propertyType]),
      ],
      abi: updateDigitalAssetPropertyAbi,
    },
    options,
  });
}

const addDigitalAssetTypedPropertyAbi: EntryFunctionABI = {
  typeParameters: [{ constraints: [MoveAbility.KEY] }, { constraints: [] }],
  parameters: [
    new TypeTagStruct(objectStructTag(new TypeTagGeneric(0))),
    new TypeTagStruct(stringStructTag()),
    new TypeTagGeneric(1),
  ],
};

export async function addDigitalAssetTypedPropertyTransaction(args: {
  aptosConfig: AptosConfig;
  creator: Account;
  propertyKey: string;
  propertyType: PropertyType;
  propertyValue: PropertyValue;
  digitalAssetAddress: AccountAddressInput;
  digitalAssetType?: MoveStructId;
  options?: InputGenerateTransactionOptions;
}): Promise<SimpleTransaction> {
  const {
    aptosConfig,
    creator,
    propertyKey,
    propertyType,
    propertyValue,
    digitalAssetAddress,
    digitalAssetType,
    options,
  } = args;
  return generateTransaction({
    aptosConfig,
    sender: creator.accountAddress,
    data: {
      function: "0x4::aptos_token::add_typed_property",
      typeArguments: [digitalAssetType ?? defaultDigitalAssetType, PropertyTypeMap[propertyType]],
      functionArguments: [AccountAddress.from(digitalAssetAddress), new MoveString(propertyKey), propertyValue],
      abi: addDigitalAssetTypedPropertyAbi,
    },
    options,
  });
}

const updateDigitalAssetTypedPropertyAbi: EntryFunctionABI = {
  typeParameters: [{ constraints: [MoveAbility.KEY] }, { constraints: [] }],
  parameters: [
    new TypeTagStruct(objectStructTag(new TypeTagGeneric(0))),
    new TypeTagStruct(stringStructTag()),
    new TypeTagGeneric(1),
  ],
};

export async function updateDigitalAssetTypedPropertyTransaction(args: {
  aptosConfig: AptosConfig;
  creator: Account;
  propertyKey: string;
  propertyType: PropertyType;
  propertyValue: PropertyValue;
  digitalAssetAddress: AccountAddressInput;
  digitalAssetType?: MoveStructId;
  options?: InputGenerateTransactionOptions;
}): Promise<SimpleTransaction> {
  const {
    aptosConfig,
    creator,
    propertyKey,
    propertyType,
    propertyValue,
    digitalAssetAddress,
    digitalAssetType,
    options,
  } = args;
  return generateTransaction({
    aptosConfig,
    sender: creator.accountAddress,
    data: {
      function: "0x4::aptos_token::update_typed_property",
      typeArguments: [digitalAssetType ?? defaultDigitalAssetType, PropertyTypeMap[propertyType]],
      functionArguments: [AccountAddress.from(digitalAssetAddress), new MoveString(propertyKey), propertyValue],
      abi: updateDigitalAssetTypedPropertyAbi,
    },
    options,
  });
}

function getPropertyValueRaw(propertyValues: Array<PropertyValue>, propertyTypes: Array<string>): Array<Uint8Array> {
  const results = new Array<Uint8Array>();
  propertyTypes.forEach((typ, index) => {
    results.push(getSinglePropertyValueRaw(propertyValues[index], typ));
  });

  return results;
}

function getSinglePropertyValueRaw(propertyValue: PropertyValue, propertyType: string): Uint8Array {
  const typeTag = parseTypeTag(propertyType);
  const res = checkOrConvertArgument(propertyValue, typeTag, 0, []);
  return res.bcsToBytes();
}<|MERGE_RESOLUTION|>--- conflicted
+++ resolved
@@ -10,13 +10,8 @@
 
 import { AptosConfig } from "../api/aptosConfig";
 import { Bool, MoveString, MoveVector, U64 } from "../bcs";
-<<<<<<< HEAD
 import { AccountAddress, AccountAddressInput } from "../core";
-import { EntryFunctionABI, InputGenerateTransactionOptions, SimpleTransaction } from "../transactions/types";
-=======
-import { Account, AccountAddress, AccountAddressInput } from "../core";
 import { EntryFunctionABI, InputGenerateTransactionOptions } from "../transactions/types";
->>>>>>> 26b3e64e
 import {
   AnyNumber,
   GetCollectionDataResponse,
@@ -58,11 +53,8 @@
   TypeTagU64,
   TypeTagVector,
 } from "../transactions";
-<<<<<<< HEAD
 import { Account } from "../account";
-=======
 import { SimpleTransaction } from "../transactions/instances/simpleTransaction";
->>>>>>> 26b3e64e
 
 // A property type map for the user input and what Move expects
 const PropertyTypeMap = {
