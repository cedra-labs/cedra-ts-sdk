// Copyright © Aptos Foundation
// SPDX-License-Identifier: Apache-2.0

import { Account } from "./Account";
import { MultiKey, MultiKeySignature, PublicKey } from "../core/crypto";
import { AccountAddress } from "../core/accountAddress";
import { HexInput, SigningScheme } from "../types";
import { AccountAuthenticatorMultiKey } from "../transactions/authenticator/account";
import { AnyRawTransaction } from "../transactions/types";
import { KeylessAccount } from "./KeylessAccount";

export interface VerifyMultiKeySignatureArgs {
  message: HexInput;
  signature: MultiKeySignature;
}

/**
 * Signer implementation for the MultiKey authentication scheme.
 *
 * This accounts to use a M of N signing scheme. M and N are specified in the {@link MultiKey}
 * It signs messages via the array of M number of Accounts that individually correspond to a public key in the {@link MultiKey}.
 *
 * Note: Generating a signer instance does not create the account on-chain.
 */
export class MultiKeyAccount implements Account {
  /**
   * Public key associated with the account
   */
  readonly publicKey: MultiKey;

  /**
   * Account address associated with the account
   */
  readonly accountAddress: AccountAddress;

  /**
   * Signing scheme used to sign transactions
   */
  readonly signingScheme: SigningScheme;

  /**
   * The signers used to sign messages.  These signers should correspond to public keys in the
   * MultiKeyAccount's public key.  The number of signers should be equal or greater
   * than this.publicKey.signaturesRequired
   */
  readonly signers: Account[];

  /**
   * An array of indicies where for signer[i], signerIndicies[i] is the index of the corresponding public key in
   * publicKey.publicKeys.  Used to derive the right public key to use for verification.
   */
  readonly signerIndicies: number[];

  readonly signaturesBitmap: Uint8Array;

  /**
   * constructor for MultiKeyAccount
   *
   * @param args.multiKey the multikey of the account which consists of N public keys and a number M which is
   * the number of required signatures.
   * @param args.signers an array of M signers that will be used to sign the transaction
   * @returns MultiKeyAccount
   */
  constructor(args: { multiKey: MultiKey; signers: Account[] }) {
    const { multiKey, signers } = args;

    this.publicKey = multiKey;
    this.signingScheme = SigningScheme.MultiKey;

    this.accountAddress = this.publicKey.authKey().derivedAddress();

    // Get the index of each respective signer in the bitmap
    const bitPositions: number[] = [];
    for (const signer of signers) {
      bitPositions.push(this.publicKey.getIndex(signer.publicKey));
    }
    // Zip signers and bit positions and sort signers by bit positions in order
    // to ensure the signature is signed in ascending order according to the bitmap.
    // Authentication on chain will fail otherwise.
    const signersAndBitPosition: [Account, number][] = signers.map((signer, index) => [signer, bitPositions[index]]);
    signersAndBitPosition.sort((a, b) => a[1] - b[1]);
    this.signers = signersAndBitPosition.map((value) => value[0]);
    this.signerIndicies = signersAndBitPosition.map((value) => value[1]);
    this.signaturesBitmap = this.publicKey.createBitmap({ bits: bitPositions });
  }

  /**
   * Static constructor for MultiKeyAccount
   *
   * @param args.publicKeys the N public keys of the MultiKeyAccount
   * @param args.signaturesRequired the number of signatures required
   * @param args.signers an array of M signers that will be used to sign the transaction
   * @returns MultiKeyAccount
   */
  static fromPublicKeysAndSigners(args: {
    publicKeys: PublicKey[];
    signaturesRequired: number;
    signers: Account[];
  }): MultiKeyAccount {
    const { publicKeys, signaturesRequired, signers } = args;
    const multiKey = new MultiKey({ publicKeys, signaturesRequired });
    return new MultiKeyAccount({ multiKey, signers });
  }

  static isMultiKeySigner(account: Account): account is MultiKeyAccount {
    return account instanceof MultiKeyAccount;
  }

  /**
   * Sign a message using the account's signers.
   * @param message the signing message, as binary input
   * @return the AccountAuthenticator containing the signature, together with the account's public key
   */
  signWithAuthenticator(message: HexInput): AccountAuthenticatorMultiKey {
    return new AccountAuthenticatorMultiKey(this.publicKey, this.sign(message));
  }

  /**
   * Sign a transaction using the account's signers.
   * @param transaction the raw transaction
   * @return the AccountAuthenticator containing the signature of the transaction, together with the account's public key
   */
  signTransactionWithAuthenticator(transaction: AnyRawTransaction): AccountAuthenticatorMultiKey {
    return new AccountAuthenticatorMultiKey(this.publicKey, this.signTransaction(transaction));
  }

<<<<<<< HEAD
  async waitForProofFetch() {
    const keylessSigners = this.signers.filter((signer) => signer instanceof KeylessAccount) as KeylessAccount[];
    await Promise.all(keylessSigners.filter((signer) => signer.proof instanceof Promise).map((signer) => signer.proof));
  }

  /**
   * Sign the given message with the account.
   *
   * @param data in HexInput format
   * @returns MultiSignature
=======
  /**
   * Sign the given message using the MultiKeyAccount's signers
   * @param message in HexInput format
   * @returns MultiKeySignature
>>>>>>> 2132878e
   */
  sign(data: HexInput): MultiKeySignature {
    const signatures = [];
    for (const signer of this.signers) {
      signatures.push(signer.sign(data));
    }
    return new MultiKeySignature({ signatures, bitmap: this.signaturesBitmap });
  }

  /**
   * Sign the given transaction using the MultiKeyAccount's signers
   * @param transaction the transaction to be signed
   * @returns MultiKeySignature
   */
  signTransaction(transaction: AnyRawTransaction): MultiKeySignature {
    const signatures = [];
    for (const signer of this.signers) {
      signatures.push(signer.signTransaction(transaction));
    }
    return new MultiKeySignature({ signatures, bitmap: this.signaturesBitmap });
  }

  /**
   * Verify the given message and signature with the public key.
   *
   * @param args.message raw message data in HexInput format
   * @param args.signatures signed message MultiKeySignature
   * @returns boolean
   */
  verifySignature(args: VerifyMultiKeySignatureArgs): boolean {
    const { message, signature } = args;
    const isSignerIndiciesSorted = this.signerIndicies.every(
      (value, i) => i === 0 || value >= this.signerIndicies[i - 1],
    );
    if (!isSignerIndiciesSorted) {
      return false;
    }
    for (let i = 0; i < signature.signatures.length; i += 1) {
      const singleSignature = signature.signatures[i];
      const publicKey = this.publicKey.publicKeys[this.signerIndicies[i]];
      if (!publicKey.verifySignature({ message, signature: singleSignature })) {
        return false;
      }
    }
    return true;
  }
}<|MERGE_RESOLUTION|>--- conflicted
+++ resolved
@@ -124,23 +124,15 @@
     return new AccountAuthenticatorMultiKey(this.publicKey, this.signTransaction(transaction));
   }
 
-<<<<<<< HEAD
   async waitForProofFetch() {
     const keylessSigners = this.signers.filter((signer) => signer instanceof KeylessAccount) as KeylessAccount[];
     await Promise.all(keylessSigners.filter((signer) => signer.proof instanceof Promise).map((signer) => signer.proof));
   }
 
   /**
-   * Sign the given message with the account.
-   *
-   * @param data in HexInput format
-   * @returns MultiSignature
-=======
-  /**
    * Sign the given message using the MultiKeyAccount's signers
    * @param message in HexInput format
    * @returns MultiKeySignature
->>>>>>> 2132878e
    */
   sign(data: HexInput): MultiKeySignature {
     const signatures = [];
