// Copyright © Aptos Foundation
// SPDX-License-Identifier: Apache-2.0

/**
 * Type of API endpoint for request routing
 */
export enum AptosApiType {
<<<<<<< HEAD
  FULLNODE,
  INDEXER,
  FAUCET,
  PEPPER,
  PROVER,
=======
  FULLNODE = "Fullnode",
  INDEXER = "Indexer",
  FAUCET = "Faucet",
>>>>>>> 26b3e64e
}

/**
 * The default max gas amount when none is given.
 *
 * This is the maximum number of gas units that will be used by a transaction before being rejected.
 *
 * Note that max gas amount varies based on the transaction.  A larger transaction will go over this
 * default gas amount, and the value will need to be changed for the specific transaction.
 */
export const DEFAULT_MAX_GAS_AMOUNT = 200000;

/**
 * The default transaction expiration seconds from now.
 *
 * This time is how long until the blockchain nodes will reject the transaction.
 *
 * Note that the transaction expiration time varies based on network connection and network load.  It may need to be
 * increased for the transaction to be processed.
 */
export const DEFAULT_TXN_EXP_SEC_FROM_NOW = 20;

/**
 * The default number of seconds to wait for a transaction to be processed.
 *
 * This time is the amount of time that the SDK will wait for a transaction to be processed when waiting for
 * the results of the transaction.  It may take longer based on network connection and network load.
 */
export const DEFAULT_TXN_TIMEOUT_SEC = 20;

/**
 * The default gas currency for the network.
 */
export const APTOS_COIN = "0x1::aptos_coin::AptosCoin";

export const RAW_TRANSACTION_SALT = "RawTransaction";
export const RAW_TRANSACTION_WITH_DATA_SALT = "RawTransactionWithData";

/**
 * The list of supported Processor types for our indexer api.
 *
 * These can be found from the processor_status table in the indexer database.
 * {@link https://cloud.hasura.io/public/graphiql?endpoint=https://api.mainnet.aptoslabs.com/v1/graphql}
 */
export enum ProcessorType {
  ACCOUNT_TRANSACTION_PROCESSOR = "account_transactions_processor",
  DEFAULT = "default_processor",
  EVENTS_PROCESSOR = "events_processor",
  // Fungible asset processor also handles coins
  FUNGIBLE_ASSET_PROCESSOR = "fungible_asset_processor",
  STAKE_PROCESSOR = "stake_processor",
  // Token V2 processor replaces Token processor (not only for digital assets)
  TOKEN_V2_PROCESSOR = "token_v2_processor",
  USER_TRANSACTION_PROCESSOR = "user_transaction_processor",
}<|MERGE_RESOLUTION|>--- conflicted
+++ resolved
@@ -5,17 +5,11 @@
  * Type of API endpoint for request routing
  */
 export enum AptosApiType {
-<<<<<<< HEAD
-  FULLNODE,
-  INDEXER,
-  FAUCET,
-  PEPPER,
-  PROVER,
-=======
   FULLNODE = "Fullnode",
   INDEXER = "Indexer",
   FAUCET = "Faucet",
->>>>>>> 26b3e64e
+  PEPPER = "Pepper",
+  PROVER = "Prover",
 }
 
 /**
